﻿using System;
using System.ComponentModel.DataAnnotations;
using System.Collections.Generic;
using System.Text;
using System.Linq;

using Messages;
using Messages.actionlib_msgs;
using Messages.std_msgs;
using System.Threading;
using Microsoft.Extensions.Logging;
using System.Threading.Tasks;
using Xamla.Robotics.Ros.Async;

namespace Uml.Robotics.Ros.ActionLib
{
    public class ActionClient<TGoal, TResult, TFeedback>
        : IActionClient<TGoal, TResult, TFeedback>
        , IDisposable
        where TGoal : InnerActionMessage, new()
        where TResult : InnerActionMessage, new()
        where TFeedback : InnerActionMessage, new()
    {
        const int MAX_STATUS_MISSING_UNACKNOWLEDGED = 3;        // number of status messages to wait for server to reflect a published goal before republishing it
        const int MAX_STATUS_MISSING_WAIT_RESULT = 5;           // if goal disappeared from status list and is waiting for result: number of messages to wait before considering goal lost

        private static int nextGoalId = 0; // Shared among all clients
        private static readonly object lockId = new object();

        public string Name { get; private set; }
        public int QueueSize { get; private set; }
        public Publisher<GoalActionMessage<TGoal>> GoalPublisher { get; private set; }
        public Publisher<GoalID> CancelPublisher { get; private set; }
        public Time LatestStatusTime { get; private set; }
        public uint? LatestSequenceNumber { get; private set; } = null;
        public int? PreemptTimeout { get; set; } = null;
        public TimeSpan ActionServerWaitTimeout { get; set; } = TimeSpan.FromSeconds(3);

        private readonly ILogger logger = ApplicationLogging.CreateLogger<ActionClient<TGoal, TResult, TFeedback>>();
        private readonly object gate = new object();

        private NodeHandle nodeHandle;
        private bool statusReceived;
        private Dictionary<string, ClientGoalHandle<TGoal, TResult, TFeedback>> goalHandles;
        private Dictionary<string, int> goalSubscriberCount;
        private Dictionary<string, int> cancelSubscriberCount;
        private Subscriber statusSubscriber;
        private Subscriber feedbackSubscriber;
        private Subscriber resultSubscriber;
        private string statusCallerId = null;

        public ActionClient(string name, NodeHandle parentNodeHandle, int queueSize = 50)
        {
            this.Name = name;
            this.QueueSize = queueSize;
            this.nodeHandle = new NodeHandle(parentNodeHandle, name);
            this.statusReceived = false;
            this.goalHandles = new Dictionary<string, ClientGoalHandle<TGoal, TResult, TFeedback>>();
            this.goalSubscriberCount = new Dictionary<string, int>();
            this.cancelSubscriberCount = new Dictionary<string, int>();

            statusSubscriber = nodeHandle.Subscribe<GoalStatusArray>("status", queueSize, OnStatusMessage);
            feedbackSubscriber = nodeHandle.Subscribe<FeedbackActionMessage<TFeedback>>("feedback", queueSize, OnFeedbackMessage);
            resultSubscriber = nodeHandle.Subscribe<ResultActionMessage<TResult>>("result", queueSize, OnResultMessage);

            GoalPublisher = nodeHandle.Advertise<GoalActionMessage<TGoal>>(
                "goal",
                queueSize,
                OnGoalConnectCallback,
                OnGoalDisconnectCallback
            );

            CancelPublisher = nodeHandle.Advertise<GoalID>(
                "cancel",
                queueSize,
                OnCancelConnectCallback,
                OnCancelDisconnectCallback
            );

            ROS.RosShuttingDown += ROS_RosShuttingDown;
        }


        private void ROS_RosShuttingDown(object sender, EventArgs e)
        {
            HandleConnectionLost();
        }


        /// <summary>
        /// Cancel all goals that were stamped at and before the specified time. All goals stamped at or before `time` will be canceled
        /// </summary>
        public void CancelGoalsAtAndBeforeTime(Time time)
        {
            var cancelMessage = new GoalID { stamp = time };
            CancelPublisher.Publish(cancelMessage);
        }


        /// <summary>
        /// Cancel all goals currently running on the action server
        /// This preempts all goals running on the action server at the point that this message is serviced by the ActionServer.
        /// </summary>
        public void CancelGoalsAtAndBeforeTime()
        {
            CancelGoalsAtAndBeforeTime(ROS.GetTime());
        }


        public TGoal CreateGoal()
        {
            return new TGoal();
        }


        public ClientGoalHandle<TGoal, TResult, TFeedback> SendGoal(
            TGoal goal,
            Action<ClientGoalHandle<TGoal, TResult, TFeedback>> OnTransistionCallback = null,
            Action<ClientGoalHandle<TGoal, TResult, TFeedback>, FeedbackActionMessage<TFeedback>> OnFeedbackCallback = null
        )
        {
            // Create Goal Message;
            var goalId = new GoalID();

            lock (lockId)
            {
                var now = ROS.GetTime();

                // Create sortable goal id
                goalId.id = $"{ThisNode.Name}-{nextGoalId:x08}-{now.data.sec:x08}.{now.data.nsec:x08}";
                goalId.stamp = now;
                nextGoalId = nextGoalId + 1;
            }

            // Prepare Goal Message
            var goalAction = new GoalActionMessage<TGoal>
            {
                Header = new Messages.std_msgs.Header
                {
                    stamp = ROS.GetTime()
                },
                GoalId = goalId,
                Goal = goal
            };

            // Register goal message
            var goalHandle = new ClientGoalHandle<TGoal, TResult, TFeedback>(
                this,
                goalAction,
                OnTransistionCallback,
                OnFeedbackCallback
            );

            lock (gate)
            {
                goalHandles[goalAction.GoalId.id] = goalHandle;
            }

            // Publish goal message
            GoalPublisher.Publish(goalAction);
            ROS.Debug()("Goal published: {0}", goalHandle.Id);

            return goalHandle;
        }


        public void Shutdown()
        {
            ROS.RosShuttingDown -= ROS_RosShuttingDown;

            statusSubscriber?.Dispose();
            feedbackSubscriber?.Dispose();
            resultSubscriber?.Dispose();
            GoalPublisher?.Dispose();
            CancelPublisher?.Dispose();
            nodeHandle?.Dispose();
        }


        void IDisposable.Dispose()
        {
            Shutdown();
        }


        /// <summary>
        /// Waits for the ActionServer to connect to this client. Note: This expects the callback queue to be threaded, it does
        /// not spin the callbacks.
        /// Often, it can take a second for the action server &amp; client to negotiate
        /// a connection, thus, risking the first few goals to be dropped.This call lets
        /// the user wait until the network connection to the server is negotiated
        /// NOTE: Using this call in a single threaded ROS application, or any
        /// application where the action client's callback queue is not being
        /// serviced, will not work.Without a separate thread servicing the queue, or
        /// a multi-threaded spinner, there is no way for the client to tell whether
        /// or not the server is up because it can't receive a status message.
        /// </summary>
        /// <param name="timeout">Max time to block before returning. A null timeout is interpreted as an infinite timeout.</param>
        /// <returns>True if the server connected in the allocated time, false on timeout</returns>
        public bool WaitForActionServerToStart(TimeSpan? timeout = null)
        {
            var tic = DateTime.UtcNow;
            while (ROS.OK)
            {
                if (IsServerConnected())
                {
                    return true;
                }

                if (timeout != null)
                {
                    var toc = DateTime.UtcNow;
                    if (toc - tic > timeout)
                    {
                        return false;
                    }
                }

                Thread.Sleep(1);
            }

            return false;
        }


        /// <summary>
        /// Waits for the ActionServer to connect to this client. Note: This expects the callback queue to be threaded, it does
        /// not spin the callbacks.
        /// Often, it can take a second for the action server &amp; client to negotiate
        /// a connection, thus, risking the first few goals to be dropped.This call lets
        /// the user wait until the network connection to the server is negotiated
        /// NOTE: Using this call in a single threaded ROS application, or any
        /// application where the action client's callback queue is not being
        /// serviced, will not work. Without a separate thread servicing the queue, or
        /// a multi-threaded spinner, there is no way for the client to tell whether
        /// or not the server is up because it can't receive a status message.
        /// </summary>
        /// <param name="timeout">Max time to block before returning. A null timeout is interpreted as an infinite timeout.</param>
        /// <returns>True if the server connected in the allocated time, false on timeout</returns>
        public async Task<bool> WaitForActionServerToStartAsync(TimeSpan? timeout = null, CancellationToken cancel = default(CancellationToken))
        {
            var tic = DateTime.UtcNow;
            TimeSpan elapsed;

            while (ROS.OK)
            {
                var toc = DateTime.UtcNow;
                elapsed = toc - tic;

                if (IsServerConnected())
                    return true;

                if (cancel.IsCancellationRequested)
                    break;

                if (timeout != null && elapsed > timeout)
                    break;

                await Task.Delay(1).ConfigureAwait(false);
            }

            lock (gate)
            {
                if (IsServerConnected())
                    return true;

                logger.LogWarning($"ActionServer {this.Name} not ready (status received: {statusReceived}; callerId: {statusCallerId}; "
                    + $"goal: {statusCallerId != null && goalSubscriberCount.ContainsKey(statusCallerId)} ({goalSubscriberCount.Count}); "
                    + $"cancel: {statusCallerId != null && cancelSubscriberCount.ContainsKey(statusCallerId)} ({cancelSubscriberCount.Count}); "
                    + $"feedback: {feedbackSubscriber.NumPublishers}; result: {resultSubscriber.NumPublishers}).");
            }

            return false;
        }


        /// <summary>
        /// Waits for the ActionServer to connect to this client. Spins the callbacks.
        /// <seealso cref="WaitForActionServerToStart"/>
        /// </summary>
        public bool WaitForActionServerToStartSpinning(TimeSpan? timeout, SingleThreadSpinner spinner)
        {
            var tic = DateTime.UtcNow;
            while (ROS.OK)
            {
                if (IsServerConnected())
                {
                    return true;
                }

                if (timeout != null)
                {
                    var toc = DateTime.UtcNow;
                    if (toc - tic > timeout)
                    {
                        return false;
                    }
                }

                spinner.SpinOnce();
                Thread.Sleep(1);
            }

            return false;
        }


        public void TransitionToState(ClientGoalHandle<TGoal, TResult, TFeedback> goalHandle, CommunicationState nextState)
        {
            ROS.Debug()($"Transitioning CommState from {goalHandle.State} to {nextState}");
            goalHandle.FireTransitionCallback(nextState);
        }


        public bool IsServerConnected()
        {
            lock (gate)
            {
                if (!statusReceived || statusCallerId == null)
                    return false;

                if (!goalSubscriberCount.ContainsKey(statusCallerId))
                    return false;

                if (!cancelSubscriberCount.ContainsKey(statusCallerId))
                    return false;

                if (feedbackSubscriber.NumPublishers == 0)
                    return false;

                if (resultSubscriber.NumPublishers == 0)
                    return false;

                ROS.Debug()($"isServerConnected: Server {statusCallerId} is fully connected.");
                return true;
            }
        }


        private GoalStatus FindGoalInStatusList(GoalStatusArray statusArray, string goalId) =>
            statusArray.status_list.FirstOrDefault(x => x.goal_id.id == goalId);


        private string FormatSubscriberDebugString(string name, Dictionary<string, int> subscriberCount)
        {
            var result = name + $" ({subscriberCount.Count} total)";
            foreach (var pair in subscriberCount)
            {
                result += pair.Key + " ";
            }

            return result;
        }


        private void HandleConnectionLost()
        {
            lock (gate)
            {
                foreach (var pair in this.goalHandles)
                {
                    this.ProcessLost(pair.Value);
                }
            }
        }


        private void OnCancelConnectCallback(SingleSubscriberPublisher publisher)
        {
            lock (gate)
            {
                bool subscriberExists = cancelSubscriberCount.TryGetValue(publisher.SubscriberName, out int subscriberCount);
                cancelSubscriberCount[publisher.SubscriberName] = (subscriberExists ? subscriberCount : 0) + 1;
                ROS.Debug()($"cancelConnectCallback: Adding {publisher.SubscriberName} to cancelSubscriberCount");
            }
        }


        private void OnCancelDisconnectCallback(SingleSubscriberPublisher publisher)
        {
            lock (gate)
            {
                bool subscriberExists = cancelSubscriberCount.TryGetValue(publisher.SubscriberName, out int subscriberCount);
                if (!subscriberExists)
                {
                    // This should never happen. Warning has been copied from official actionlib implementation
                    ROS.Warn()(
                        $"goalDisconnectCallback: Trying to remove {publisher.SubscriberName} from " +
                        "goalSubscribers, but it is not in the goalSubscribers list."
                    );
                }
                else
                {
                    ROS.Debug()(
                        $"goalDisconnectCallback: Removing {publisher.SubscriberName} from goalSubscribers, " +
                        $"(remaining with same name: {subscriberCount - 1})"
                    );
                    if (subscriberCount <= 1)
                    {
                        cancelSubscriberCount.Remove(publisher.SubscriberName);
                    }
                    else
                    {
                        cancelSubscriberCount[publisher.SubscriberName] = subscriberCount - 1;
                    }
                }
            }
        }


        private void OnFeedbackMessage(FeedbackActionMessage<TFeedback> feedback)
        {
            ClientGoalHandle<TGoal, TResult, TFeedback> goalHandle;
            bool goalExists;
            lock (gate)
            {
                goalExists = goalHandles.TryGetValue(feedback.GoalStatus.goal_id.id, out goalHandle);
            }
            if (goalExists)
            {
                goalHandle.FireFeedback(goalHandle, feedback);
            }
        }


        private void OnGoalConnectCallback(SingleSubscriberPublisher publisher)
        {
            List<ClientGoalHandle<TGoal, TResult, TFeedback>> unacknowledgedGoalHandles;
            lock (gate)
            {
                bool keyExists = goalSubscriberCount.TryGetValue(publisher.SubscriberName, out int subscriberCount);
                goalSubscriberCount[publisher.SubscriberName] = (keyExists ? subscriberCount : 0) + 1;
                ROS.Debug()($"goalConnectCallback: Adding {publisher.SubscriberName} to goalSubscribers");

                // check if we have unacknowledged goals (the action server might have missed the goal message when it was disconnected)
                unacknowledgedGoalHandles = goalHandles.Values
                    .Where(x => x.State == CommunicationState.WAITING_FOR_GOAL_ACK)
                    .ToList();
            }

            foreach (var gh in unacknowledgedGoalHandles)
            {
                ROS.Debug()("Republishing unacknowledged goal: {0}", gh.Id);
                GoalPublisher.Publish(gh.Goal);
                gh.statusMissing = 0;
            }
        }


        private void OnGoalDisconnectCallback(SingleSubscriberPublisher publisher)
        {
            lock (gate)
            {
                bool keyExists = goalSubscriberCount.TryGetValue(publisher.SubscriberName, out int subscriberCount);
                if (!keyExists)
                {
                    // This should never happen. Warning has been copied from official actionlib implementation
                    ROS.Warn()(
                        $"goalDisconnectCallback: Trying to remove {publisher.SubscriberName} from " +
                        "goalSubscribers, but it is not in the goalSubscribers list."
                    );
                }
                else
                {
                    ROS.Debug()(
                        $"goalDisconnectCallback: Removing {publisher.SubscriberName} from goalSubscribers, " +
                        $"(remaining with same name: {subscriberCount - 1})"
                    );
                    if (subscriberCount <= 1)
                    {
                        goalSubscriberCount.Remove(publisher.SubscriberName);
                    }
                    else
                    {
                        goalSubscriberCount[publisher.SubscriberName] = subscriberCount - 1;
                    }
                }
            }
        }


        private void OnResultMessage(ResultActionMessage<TResult> result)
        {
            string goalId = result.GoalStatus.goal_id.id;
            ROS.Debug()("OnResultMessage (goal_id: {0}, status: {1})", goalId, result.GoalStatus.status);

            ClientGoalHandle<TGoal, TResult, TFeedback> goalHandle;
            bool goalExists;
            lock (gate)
            {
                goalExists = goalHandles.TryGetValue(result.GoalStatus.goal_id.id, out goalHandle);
            }

            if (goalExists)
            {
                ROS.Debug()("Processing result for known goal handle. (goal_id: {0})", goalId);

                goalHandle.LatestGoalStatus = result.GoalStatus;
                goalHandle.LatestResultAction = result;

                if (goalHandle.State == CommunicationState.DONE)
                {
                    ROS.Error()("Got a result when we were already in the DONE state (goal_id: {0})", goalId);
                }
                else if (goalHandle.State == CommunicationState.WAITING_FOR_GOAL_ACK
                    || goalHandle.State == CommunicationState.WAITING_FOR_GOAL_ACK
                    || goalHandle.State == CommunicationState.PENDING
                    || goalHandle.State == CommunicationState.ACTIVE
                    || goalHandle.State == CommunicationState.WAITING_FOR_RESULT
                    || goalHandle.State == CommunicationState.WAITING_FOR_CANCEL_ACK
                    || goalHandle.State == CommunicationState.RECALLING
                    || goalHandle.State == CommunicationState.PREEMPTING)
                {
                    UpdateStatus(goalHandle, result.GoalStatus);
                    TransitionToState(goalHandle, CommunicationState.DONE);
                }
                else
                {
                    ROS.Error()($"Invalid comm for result message state: {goalHandle.State}.");
                }
            }
            else
            {
                ROS.Debug()("Ignoring result for unknown goal (goal_id: {0})", goalId);
            }
        }


        private void OnStatusMessage(GoalStatusArray statusArray)
        {
            bool callerIdPresent = statusArray.connection_header.TryGetValue("callerid", out string callerId);
            if (!callerIdPresent)
            {
                ROS.Error()("Received StatusMessage with no caller ID");
                return;
            }

            Time timestamp = statusArray.header.stamp;
            ROS.Debug()($"Getting status over the wire (callerid: {callerId}; count: " +
                $"{statusArray.status_list.Length})."
            );

            Dictionary<string, ClientGoalHandle<TGoal, TResult, TFeedback>> goalHandlesReferenceCopy;

            lock (gate)
            {
                if (statusReceived)
                {
                    if (statusCallerId != callerId)
                    {
                        ROS.Warn()($"onStatusMessage: Previously received status from {statusCallerId}, but we now" +
                            $" received status from {callerId}. Did the ActionServer change?"
                        );
                        statusCallerId = callerId;
                    }
                }
                else
                {
                    ROS.Debug()("onStatusMessage: Just got our first status message from the ActionServer at " +
                        $"node {callerId}"
                    );
                    statusReceived = true;
                    statusCallerId = callerId;
                }
                LatestStatusTime = timestamp;

                if (LatestSequenceNumber != null && statusArray.header.seq <= LatestSequenceNumber)
                {
                    ROS.Warn()("Status sequence number was decreased. This can only happen when the action server was restarted. Assume all active goals are lost.");
                    HandleConnectionLost();
                }
                LatestSequenceNumber = statusArray.header.seq;

                // Create a copy of all goal handle references in thread safe environment so it can be looped over all goal
                // handles without blocking the sending of new goals
                goalHandlesReferenceCopy = new Dictionary<string, ClientGoalHandle<TGoal, TResult, TFeedback>>(goalHandles);
            }

            // Loop over all goal handles and update their state, mark goal handles that are done for deletion
            var completedGoals = new List<string>();
<<<<<<< HEAD
#if NETCORE
            foreach (var (key, value) in goalHandlesReferenceCopy)
            {
#else
            foreach(KeyValuePair<string, ClientGoalHandle<TGoal, TResult, TFeedback>> kv in goalHandlesReferenceCopy)
            {
                var value = kv.Value;
                var key= kv.Key;
#endif
=======

            foreach (KeyValuePair<string, ClientGoalHandle<TGoal, TResult, TFeedback>> kv in goalHandlesReferenceCopy)
            {
                var value = kv.Value;
                var key = kv.Key;

>>>>>>> 5e0d1b3d
                if (value.LatestResultAction == null || ROS.ToDateTime(value.LatestResultAction.Header.stamp) < ROS.ToDateTime(timestamp))
                {
                    var goalStatus = FindGoalInStatusList(statusArray, key);
                    UpdateStatus(value, goalStatus);
                    if (value.State == CommunicationState.DONE)
                    {
                        completedGoals.Add(key);
                    }
                }
            }

            // Remove goal handles that are done from the tracking list
            foreach (var goalHandleId in completedGoals)
            {
                ROS.Debug()("Removing completed goal handle (goal_id: {0}) from tracked goal handles", goalHandleId);
                lock (gate)
                {
                    goalHandles.Remove(goalHandleId);
                }
            }
        }


        public void ProcessLost(ClientGoalHandle<TGoal, TResult, TFeedback> goalHandle)
        {
            ROS.Warn()("Transitioning goal to LOST");
            if (goalHandle.LatestGoalStatus != null)
            {
                goalHandle.LatestGoalStatus.status = GoalStatus.LOST;
                goalHandle.LatestGoalStatus.text = "LOST";
            }
            TransitionToState(goalHandle, CommunicationState.DONE);
        }

        public async Task<TResult> SendGoalAsync(
            TGoal goal,
            Action<ClientGoalHandle<TGoal, TResult, TFeedback>> onTransistionCallback = null,
            Action<ClientGoalHandle<TGoal, TResult, TFeedback>, FeedbackActionMessage<TFeedback>> onFeedbackCallback = null,
            CancellationToken cancel = default(CancellationToken)
        )
        {
            if (!await this.WaitForActionServerToStartAsync(this.ActionServerWaitTimeout, cancel).ConfigureAwait(false))
            {
                logger.LogInformation($"Action server {this.Name} is not available.");
                throw new TimeoutException($"Action server {this.Name} is not available.");
            }

            var gh = this.SendGoal(goal, onTransistionCallback, onFeedbackCallback);
            using (cancel.Register(gh.Cancel))
            {
                return await gh.GoalTask.ConfigureAwait(false);
            }
        }

        private void UpdateStatus(ClientGoalHandle<TGoal, TResult, TFeedback> goalHandle, GoalStatus goalStatus)
        {
            // process the status message
            if (goalStatus != null)
            {
                goalHandle.LatestGoalStatus = goalStatus;
                goalHandle.statusMissing = 0;
            }
            else
            {
                goalHandle.statusMissing += 1;
                if (goalHandle.State != CommunicationState.WAITING_FOR_GOAL_ACK &&
                    goalHandle.State != CommunicationState.WAITING_FOR_RESULT &&
                    goalHandle.State != CommunicationState.DONE)
                {
                    ProcessLost(goalHandle);
                    return;
                }
                else
                {
                    if (goalHandle.State == CommunicationState.WAITING_FOR_GOAL_ACK)
                    {
                        logger.LogDebug($"Goal status is null for {goalHandle.Id}, most propably because it was just send and there" +
                        $"and the server has not yet sent an update");

                        // if goal was not seen for thre status updates republish the goal
                        if (goalHandle.statusMissing > MAX_STATUS_MISSING_UNACKNOWLEDGED)
                        {
                            this.GoalPublisher.Publish(goalHandle.Goal);
                            goalHandle.statusMissing = 0;
                        }
                    }
                    else if (goalHandle.State == CommunicationState.WAITING_FOR_RESULT)
                    {
                        logger.LogDebug($"Goal status is null for {goalHandle.Id}, while waiting for result. Did we miss the result?");

                        // the server forgot about the goal handle, but we have not received a result message
                        if (goalHandle.statusMissing > MAX_STATUS_MISSING_WAIT_RESULT)
                        {
                            this.ProcessLost(goalHandle);
                        }
                    }

                    return;
                }
            }

            if (goalHandle.State == CommunicationState.WAITING_FOR_GOAL_ACK)
            {
                if (goalStatus.status == GoalStatus.PENDING)
                {
                    TransitionToState(goalHandle, CommunicationState.PENDING);
                }
                else if (goalStatus.status == GoalStatus.ACTIVE)
                {
                    TransitionToState(goalHandle, CommunicationState.ACTIVE);
                }
                else if (goalStatus.status == GoalStatus.PREEMPTED)
                {
                    TransitionToState(goalHandle, CommunicationState.ACTIVE);
                    TransitionToState(goalHandle, CommunicationState.PREEMPTING);
                    TransitionToState(goalHandle, CommunicationState.WAITING_FOR_RESULT);
                }
                else if (goalStatus.status == GoalStatus.SUCCEEDED)
                {
                    TransitionToState(goalHandle, CommunicationState.ACTIVE);
                    TransitionToState(goalHandle, CommunicationState.WAITING_FOR_RESULT);
                }
                else if (goalStatus.status == GoalStatus.ABORTED)
                {
                    TransitionToState(goalHandle, CommunicationState.ACTIVE);
                    TransitionToState(goalHandle, CommunicationState.WAITING_FOR_RESULT);
                }
                else if (goalStatus.status == GoalStatus.REJECTED)
                {
                    TransitionToState(goalHandle, CommunicationState.PENDING);
                    TransitionToState(goalHandle, CommunicationState.WAITING_FOR_RESULT);
                }
                else if (goalStatus.status == GoalStatus.RECALLED)
                {
                    TransitionToState(goalHandle, CommunicationState.PENDING);
                    TransitionToState(goalHandle, CommunicationState.WAITING_FOR_RESULT);
                }
                else if (goalStatus.status == GoalStatus.PREEMPTING)
                {
                    TransitionToState(goalHandle, CommunicationState.ACTIVE);
                    TransitionToState(goalHandle, CommunicationState.PREEMPTING);
                }
                else if (goalStatus.status == GoalStatus.RECALLING)
                {
                    TransitionToState(goalHandle, CommunicationState.PENDING);
                    TransitionToState(goalHandle, CommunicationState.RECALLING);
                }
                else
                {
                    ROS.Error()("BUG: Got an unknown status from the ActionServer. status = %u", goalStatus.status);
                }
            }
            else if (goalHandle.State == CommunicationState.PENDING)
            {
                if (goalStatus.status == GoalStatus.PENDING)
                {
                    // NOP
                }
                else if (goalStatus.status == GoalStatus.ACTIVE)
                {
                    TransitionToState(goalHandle, CommunicationState.ACTIVE);
                }
                else if (goalStatus.status == GoalStatus.PREEMPTED)
                {
                    TransitionToState(goalHandle, CommunicationState.ACTIVE);
                    TransitionToState(goalHandle, CommunicationState.PREEMPTING);
                    TransitionToState(goalHandle, CommunicationState.WAITING_FOR_RESULT);
                }
                else if (goalStatus.status == GoalStatus.SUCCEEDED)
                {
                    TransitionToState(goalHandle, CommunicationState.ACTIVE);
                    TransitionToState(goalHandle, CommunicationState.WAITING_FOR_RESULT);
                }
                else if (goalStatus.status == GoalStatus.ABORTED)
                {
                    TransitionToState(goalHandle, CommunicationState.ACTIVE);
                    TransitionToState(goalHandle, CommunicationState.WAITING_FOR_RESULT);
                }
                else if (goalStatus.status == GoalStatus.REJECTED)
                {
                    TransitionToState(goalHandle, CommunicationState.WAITING_FOR_RESULT);
                }
                else if (goalStatus.status == GoalStatus.RECALLED)
                {
                    TransitionToState(goalHandle, CommunicationState.RECALLING);
                    TransitionToState(goalHandle, CommunicationState.WAITING_FOR_RESULT);
                }
                else if (goalStatus.status == GoalStatus.PREEMPTING)
                {
                    TransitionToState(goalHandle, CommunicationState.ACTIVE);
                    TransitionToState(goalHandle, CommunicationState.PREEMPTING);
                }
                else if (goalStatus.status == GoalStatus.RECALLING)
                {
                    TransitionToState(goalHandle, CommunicationState.RECALLING);
                }
                else
                {
                    ROS.Error()("BUG: Got an unknown status from the ActionServer. status = %u", goalStatus.status);
                }

            }
            else if (goalHandle.State == CommunicationState.ACTIVE)
            {

                if (goalStatus.status == GoalStatus.PENDING)
                {
                    ROS.Error()("Invalid transition from ACTIVE to PENDING");
                }
                else if (goalStatus.status == GoalStatus.ACTIVE)
                {
                    // NOP
                }
                else if (goalStatus.status == GoalStatus.REJECTED)
                {
                    ROS.Error()("Invalid transition from ACTIVE to REJECTED");
                }
                else if (goalStatus.status == GoalStatus.RECALLING)
                {
                    ROS.Error()("Invalid transition from ACTIVE to RECALLING");
                }
                else if (goalStatus.status == GoalStatus.RECALLED)
                {
                    ROS.Error()("Invalid transition from ACTIVE to RECALLED");
                }
                else if (goalStatus.status == GoalStatus.PREEMPTED)
                {
                    TransitionToState(goalHandle, CommunicationState.PREEMPTING);
                    TransitionToState(goalHandle, CommunicationState.WAITING_FOR_RESULT);
                }
                else if (goalStatus.status == GoalStatus.SUCCEEDED ||
                  goalStatus.status == GoalStatus.ABORTED)
                {
                    TransitionToState(goalHandle, CommunicationState.WAITING_FOR_RESULT);
                }
                else if (goalStatus.status == GoalStatus.PREEMPTING)
                {
                    TransitionToState(goalHandle, CommunicationState.PREEMPTING);
                }
                else
                {
                    ROS.Error()("BUG: Got an unknown status from the ActionServer. status = %u", goalStatus.status);
                }


            }
            else if (goalHandle.State == CommunicationState.WAITING_FOR_RESULT)
            {

                if (goalStatus.status == GoalStatus.PENDING)
                {
                    ROS.Error()("Invalid Transition from WAITING_FOR_RESUT to PENDING");
                }
                else if (goalStatus.status == GoalStatus.PREEMPTING)
                {
                    ROS.Error()("Invalid transition from WAITING_FOR_RESUT to PREEMPTING");
                }
                else if (goalStatus.status == GoalStatus.RECALLING)
                {
                    ROS.Error()("Invalid transition from WAITING_FOR_RESUT to RECALLING");
                }
                else if (goalStatus.status == GoalStatus.ACTIVE ||
                  goalStatus.status == GoalStatus.PREEMPTED ||
                  goalStatus.status == GoalStatus.SUCCEEDED ||
                  goalStatus.status == GoalStatus.ABORTED ||
                  goalStatus.status == GoalStatus.REJECTED ||
                  goalStatus.status == GoalStatus.RECALLED)
                {
                    // NOP
                }
                else
                {
                    ROS.Error()("BUG: Got an unknown status from the ActionServer. status = %u", goalStatus.status);
                }

            }
            else if (goalHandle.State == CommunicationState.WAITING_FOR_CANCEL_ACK)
            {

                if (
                    goalStatus.status == GoalStatus.PENDING ||
                    goalStatus.status == GoalStatus.ACTIVE
                )
                {
                    // NOP
                }
                else if (
                    goalStatus.status == GoalStatus.SUCCEEDED ||
                    goalStatus.status == GoalStatus.ABORTED ||
                    goalStatus.status == GoalStatus.PREEMPTED
                )
                {
                    TransitionToState(goalHandle, CommunicationState.PREEMPTING);
                    TransitionToState(goalHandle, CommunicationState.WAITING_FOR_RESULT);
                }
                else if (goalStatus.status == GoalStatus.RECALLED)
                {
                    TransitionToState(goalHandle, CommunicationState.RECALLING);
                    TransitionToState(goalHandle, CommunicationState.WAITING_FOR_RESULT);
                }
                else if (goalStatus.status == GoalStatus.REJECTED)
                {
                    TransitionToState(goalHandle, CommunicationState.WAITING_FOR_RESULT);
                }
                else if (goalStatus.status == GoalStatus.PREEMPTING)
                {
                    TransitionToState(goalHandle, CommunicationState.PREEMPTING);
                }
                else if (goalStatus.status == GoalStatus.RECALLING)
                {
                    TransitionToState(goalHandle, CommunicationState.RECALLING);
                }
                else
                {
                    ROS.Error()("BUG: Got an unknown State from the ActionServer. status = %u", goalStatus.status);
                }

            }
            else if (goalHandle.State == CommunicationState.RECALLING)
            {

                if (goalStatus.status == GoalStatus.PENDING)
                {
                    ROS.Error()("Invalid Transition from RECALLING to PENDING");
                }
                else if (goalStatus.status == GoalStatus.ACTIVE)
                {
                    ROS.Error()("Invalid Transition from RECALLING to ACTIVE");
                }
                else if (
                    goalStatus.status == GoalStatus.SUCCEEDED||
                    goalStatus.status == GoalStatus.ABORTED ||
                    goalStatus.status == GoalStatus.PREEMPTED
                )
                {
                    TransitionToState(goalHandle, CommunicationState.PREEMPTING);
                    TransitionToState(goalHandle, CommunicationState.WAITING_FOR_RESULT);
                }
                else if (goalStatus.status == GoalStatus.RECALLED)
                {
                    TransitionToState(goalHandle, CommunicationState.WAITING_FOR_RESULT);
                }
                else if (goalStatus.status == GoalStatus.REJECTED)
                {
                    TransitionToState(goalHandle, CommunicationState.WAITING_FOR_RESULT);
                }
                else if (goalStatus.status == GoalStatus.PREEMPTING)
                {
                    TransitionToState(goalHandle, CommunicationState.PREEMPTING);
                }
                else if (goalStatus.status == GoalStatus.RECALLING)
                {
                    // NOP
                }
                else
                {
                    ROS.Error()("BUG: Got an unknown State from the ActionServer. status = %u", goalStatus.status);
                }

            }
            else if (goalHandle.State == CommunicationState.PREEMPTING)
            {

                if (goalStatus.status == GoalStatus.PENDING)
                {
                    ROS.Error()("Invalid Transition from PREEMPTING to PENDING");
                }
                else if (goalStatus.status == GoalStatus.ACTIVE)
                {
                    ROS.Error()("Invalid Transition from PREEMPTING to ACTIVE");
                }
                else if (goalStatus.status == GoalStatus.REJECTED)
                {
                    ROS.Error()("Invalid Transition from PREEMPTING to REJECTED");
                }
                else if (goalStatus.status == GoalStatus.RECALLING)
                {
                    ROS.Error()("Invalid Transition from PREEMPTING to RECALLING");
                }
                else if (goalStatus.status == GoalStatus.RECALLED)
                {
                    ROS.Error()("Invalid Transition from PREEMPTING to RECALLED");
                }
                else if (
                    goalStatus.status == GoalStatus.PREEMPTED ||
                    goalStatus.status == GoalStatus.SUCCEEDED ||
                    goalStatus.status == GoalStatus.ABORTED
                )
                {
                    TransitionToState(goalHandle, CommunicationState.WAITING_FOR_RESULT);
                }
                else if (goalStatus.status == GoalStatus.PREEMPTING)
                {
                    // NOP
                }
                else
                {
                    ROS.Error()("BUG: Got an unknown State from the ActionServer. status = %u", goalStatus.status);
                }

            }
            else if (goalHandle.State == CommunicationState.DONE)
            {

                if (goalStatus.status == GoalStatus.PENDING)
                {
                    ROS.Error()("Invalid Transition from DONE to PENDING");
                }
                else if (goalStatus.status == GoalStatus.ACTIVE)
                {
                    ROS.Error()("Invalid Transition from DONE to ACTIVE");
                }
                else if (goalStatus.status == GoalStatus.RECALLING)
                {
                    ROS.Error()("Invalid Transition from DONE to RECALLING");
                }
                else if (goalStatus.status == GoalStatus.PREEMPTING)
                {
                    ROS.Error()("Invalid Transition from DONE to PREEMPTING");
                }
                else if (
                    goalStatus.status == GoalStatus.PREEMPTED ||
                    goalStatus.status == GoalStatus.SUCCEEDED ||
                    goalStatus.status == GoalStatus.ABORTED ||
                    goalStatus.status == GoalStatus.RECALLED ||
                    goalStatus.status == GoalStatus.REJECTED
                )
                {
                    // NOP
                }
                else
                {
                    ROS.Error()("BUG: Got an unknown status from the ActionServer. status = %u", goalStatus.status);
                }

            }
            else
            {
                ROS.Error()("Invalid comm State: %u", goalHandle.State);
            }

        }

        public Task<TResult> SendGoalAsync(TGoal goal, CancellationToken cancel = default(CancellationToken))
        {
            return SendGoalAsync(goal, null, null, cancel);
        }

        public Task<TResult> SendGoalAsync(TGoal goal, Action<ClientGoalHandle<TGoal, TResult, TFeedback>> OnTransistionCallback = null, CancellationToken cancel = default(CancellationToken))
        {
            return SendGoalAsync(goal, OnTransistionCallback, null, cancel);
        }

        public Task<TResult> SendGoalAsync(TGoal goal, Action<ClientGoalHandle<TGoal, TResult, TFeedback>, FeedbackActionMessage<TFeedback>> OnFeedbackCallback = null, CancellationToken cancel = default(CancellationToken))
        {
            return SendGoalAsync(goal, null, OnFeedbackCallback, cancel);
        }
    }

    public enum CommunicationState
    {
        WAITING_FOR_GOAL_ACK,
        PENDING,
        ACTIVE,
        WAITING_FOR_RESULT,
        WAITING_FOR_CANCEL_ACK,
        RECALLING,
        PREEMPTING,
        DONE
    }
}<|MERGE_RESOLUTION|>--- conflicted
+++ resolved
@@ -578,24 +578,12 @@
 
             // Loop over all goal handles and update their state, mark goal handles that are done for deletion
             var completedGoals = new List<string>();
-<<<<<<< HEAD
-#if NETCORE
-            foreach (var (key, value) in goalHandlesReferenceCopy)
-            {
-#else
-            foreach(KeyValuePair<string, ClientGoalHandle<TGoal, TResult, TFeedback>> kv in goalHandlesReferenceCopy)
-            {
-                var value = kv.Value;
-                var key= kv.Key;
-#endif
-=======
 
             foreach (KeyValuePair<string, ClientGoalHandle<TGoal, TResult, TFeedback>> kv in goalHandlesReferenceCopy)
             {
                 var value = kv.Value;
                 var key = kv.Key;
 
->>>>>>> 5e0d1b3d
                 if (value.LatestResultAction == null || ROS.ToDateTime(value.LatestResultAction.Header.stamp) < ROS.ToDateTime(timestamp))
                 {
                     var goalStatus = FindGoalInStatusList(statusArray, key);
