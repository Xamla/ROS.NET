--- conflicted
+++ resolved
@@ -10,11 +10,7 @@
     <AppDesignerFolder>Properties</AppDesignerFolder>
     <RootNamespace>msg_gen</RootNamespace>
     <AssemblyName>msg_gen</AssemblyName>
-<<<<<<< HEAD
-    <TargetFrameworkVersion>v4.5</TargetFrameworkVersion>
-=======
     <TargetFrameworkVersion>v4.0</TargetFrameworkVersion>
->>>>>>> 88cfa056
     <TargetFrameworkProfile>
     </TargetFrameworkProfile>
     <FileAlignment>512</FileAlignment>
@@ -28,7 +24,6 @@
     <DefineConstants>DEBUG;TRACE</DefineConstants>
     <ErrorReport>prompt</ErrorReport>
     <WarningLevel>4</WarningLevel>
-    <Prefer32Bit>false</Prefer32Bit>
   </PropertyGroup>
   <PropertyGroup Condition=" '$(Configuration)|$(Platform)' == 'Release|x86' ">
     <PlatformTarget>x86</PlatformTarget>
@@ -38,7 +33,6 @@
     <DefineConstants>TRACE</DefineConstants>
     <ErrorReport>prompt</ErrorReport>
     <WarningLevel>4</WarningLevel>
-    <Prefer32Bit>false</Prefer32Bit>
   </PropertyGroup>
   <PropertyGroup>
     <RunPostBuildEvent>Always</RunPostBuildEvent>
@@ -59,7 +53,6 @@
     <CodeAnalysisRuleDirectories>;C:\Program Files (x86)\Microsoft Visual Studio 10.0\Team Tools\Static Analysis Tools\FxCop\\Rules</CodeAnalysisRuleDirectories>
     <CodeAnalysisIgnoreBuiltInRules>true</CodeAnalysisIgnoreBuiltInRules>
     <CodeAnalysisFailOnMissingRules>false</CodeAnalysisFailOnMissingRules>
-    <Prefer32Bit>false</Prefer32Bit>
   </PropertyGroup>
   <PropertyGroup Condition="'$(Configuration)|$(Platform)' == 'Release|x64'">
     <OutputPath>bin\x64\Release\</OutputPath>
@@ -76,7 +69,6 @@
     <CodeAnalysisIgnoreBuiltInRuleSets>false</CodeAnalysisIgnoreBuiltInRuleSets>
     <CodeAnalysisRuleDirectories>;C:\Program Files (x86)\Microsoft Visual Studio 10.0\Team Tools\Static Analysis Tools\FxCop\\Rules</CodeAnalysisRuleDirectories>
     <CodeAnalysisIgnoreBuiltInRules>false</CodeAnalysisIgnoreBuiltInRules>
-    <Prefer32Bit>false</Prefer32Bit>
   </PropertyGroup>
   <ItemGroup>
     <Reference Include="System" />
