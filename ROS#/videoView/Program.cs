--- conflicted
+++ resolved
@@ -1,4 +1,4 @@
-﻿#region Imports
+#region Imports
 
 using System;
 using System.IO;
@@ -21,7 +21,7 @@
 {
     public class Program
     {
-        private const string ROS_MASTER_URI = "http://robot-lab8:11311/";
+        private const string ROS_MASTER_URI = "http://robot-brain-1:11311/";
         //private const string ROS_MASTER_URI = "http://EMVBOX:11311/";
         //private const string ROS_MASTER_URI = "http://localhost:11311/";
 
@@ -63,10 +63,6 @@
 
            // Messages.geometry_msgs.Twist t = new gm.Twist { angular = new gm.Vector3 { x = 0, y = 0, z = 0 }, linear = new gm.Vector3 { x = 0, y = 0, z = 0 } };
             //Publisher<gm.Twist> pub = node.advertise<gm.Twist>("rosaria/cmd_vel", 1000, true);
-<<<<<<< HEAD
-            
-            
-=======
 
 
             /*Subscriber<TypedMessage<m.Header>> subby = node.subscribe<m.Header>("headercrap", 1000, (h) => {
@@ -74,7 +70,6 @@
             });*/
 
             Subscriber<TypedMessage<sm.Image>> subby = node.subscribe<sm.Image>("/camera/rgb/image_color", 1000, videoCallback);
->>>>>>> a926e3a5
 
             while (ROS.ok)
             {
