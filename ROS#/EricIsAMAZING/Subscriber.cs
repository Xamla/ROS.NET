﻿#region USINGZ

using System;
using System.Diagnostics;

#endregion

namespace EricIsAMAZING
{
    public class Subscriber<M> : ISubscriber
    {
        public Subscriber(string topic, NodeHandle nodeHandle, ISubscriptionCallbackHelper cb)
        {
            // TODO: Complete member initialization
            this.topic = topic;
            nodehandle = new NodeHandle(nodeHandle);
            helper = cb;
        }

        public Subscriber(Subscriber<M> s)
        {
            topic = s.topic;
            nodehandle = new NodeHandle(s.nodehandle);
            helper = s.helper;
        }

        public Subscriber()
        {
            throw new Exception("EMPTY CONSTRUCTOR CALLED...");
        }

        public int NumPublishers
        {
            get
            {
<<<<<<< HEAD
                if (impl != null && impl.IsValid)
                {
                    return TopicManager.Instance.getNumPublishers(impl.topic);
                }
=======
                if (IsValid)
                    return TopicManager.Instance().getNumPublishers(topic);
>>>>>>> bcb73e9c
                return 0;
            }
        }

        public override void shutdown()
        {
            unsubscribe();
        }
    }

    public class ISubscriber
    {
        public double constructed = DateTime.Now.Subtract(Process.GetCurrentProcess().StartTime).Ticks;
        public ISubscriptionCallbackHelper helper;
        public NodeHandle nodehandle;
        public string topic = "";
        public bool unsubscribed;

        public bool IsValid
        {
            get { return !unsubscribed; }
        }

        public virtual void unsubscribe()
        {
            if (!unsubscribed)
            {
<<<<<<< HEAD
                get { return !unsubscribed; }
            }

            public void unsubscribe()
            {
                if (!unsubscribed)
                {
                    unsubscribed = true;
                    TopicManager.Instance.unsubscribe(topic, helper);
                }
=======
                unsubscribed = true;
                TopicManager.Instance().unsubscribe(topic, helper);
>>>>>>> bcb73e9c
            }
        }

        public virtual void shutdown()
        {
            throw new NotImplementedException();
        }
    }
}<|MERGE_RESOLUTION|>--- conflicted
+++ resolved
@@ -33,15 +33,8 @@
         {
             get
             {
-<<<<<<< HEAD
-                if (impl != null && impl.IsValid)
-                {
-                    return TopicManager.Instance.getNumPublishers(impl.topic);
-                }
-=======
                 if (IsValid)
                     return TopicManager.Instance().getNumPublishers(topic);
->>>>>>> bcb73e9c
                 return 0;
             }
         }
@@ -69,21 +62,8 @@
         {
             if (!unsubscribed)
             {
-<<<<<<< HEAD
-                get { return !unsubscribed; }
-            }
-
-            public void unsubscribe()
-            {
-                if (!unsubscribed)
-                {
-                    unsubscribed = true;
+                unsubscribed = true;
                     TopicManager.Instance.unsubscribe(topic, helper);
-                }
-=======
-                unsubscribed = true;
-                TopicManager.Instance().unsubscribe(topic, helper);
->>>>>>> bcb73e9c
             }
         }
 
