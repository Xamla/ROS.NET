﻿<?xml version="1.0" encoding="utf-8"?>
<Project ToolsVersion="4.0" DefaultTargets="Build" xmlns="http://schemas.microsoft.com/developer/msbuild/2003">
  <PropertyGroup>
    <Configuration Condition=" '$(Configuration)' == '' ">Debug</Configuration>
    <Platform Condition=" '$(Platform)' == '' ">x86</Platform>
    <ProductVersion>8.0.30703</ProductVersion>
    <SchemaVersion>2.0</SchemaVersion>
    <ProjectGuid>{684FFC24-B4C8-48B9-8195-1EE725F2312C}</ProjectGuid>
    <OutputType>WinExe</OutputType>
    <AppDesignerFolder>Properties</AppDesignerFolder>
    <RootNamespace>WpfApplication1</RootNamespace>
    <AssemblyName>WpfApplication1</AssemblyName>
    <TargetFrameworkVersion>v4.0</TargetFrameworkVersion>
    <TargetFrameworkProfile>
    </TargetFrameworkProfile>
    <FileAlignment>512</FileAlignment>
    <ProjectTypeGuids>{60dc8134-eba5-43b8-bcc9-bb4bc16c2548};{FAE04EC0-301F-11D3-BF4B-00C04F79EFBC}</ProjectTypeGuids>
    <WarningLevel>4</WarningLevel>
  </PropertyGroup>
  <PropertyGroup Condition=" '$(Configuration)|$(Platform)' == 'Debug|x86' ">
    <PlatformTarget>x86</PlatformTarget>
    <DebugSymbols>true</DebugSymbols>
    <DebugType>full</DebugType>
    <Optimize>false</Optimize>
    <OutputPath>bin\Debug\</OutputPath>
    <DefineConstants>DEBUG;TRACE</DefineConstants>
    <ErrorReport>prompt</ErrorReport>
    <WarningLevel>4</WarningLevel>
  </PropertyGroup>
  <PropertyGroup Condition=" '$(Configuration)|$(Platform)' == 'Release|x86' ">
    <PlatformTarget>x86</PlatformTarget>
    <DebugType>pdbonly</DebugType>
    <Optimize>true</Optimize>
    <OutputPath>bin\Release\</OutputPath>
    <DefineConstants>TRACE</DefineConstants>
    <ErrorReport>prompt</ErrorReport>
    <WarningLevel>4</WarningLevel>
  </PropertyGroup>
  <ItemGroup>
    <Reference Include="Accessibility">
      <EmbedInteropTypes>True</EmbedInteropTypes>
    </Reference>
    <Reference Include="Messages, Version=1.0.0.0, Culture=neutral, processorArchitecture=MSIL">
      <SpecificVersion>False</SpecificVersion>
      <HintPath>..\Messages\Messages.dll</HintPath>
    </Reference>
    <Reference Include="Microsoft.Xna.Framework, Version=4.0.0.0, Culture=neutral, PublicKeyToken=842cf8be1de50553, processorArchitecture=x86" />
    <Reference Include="RosoutDebugUC">
      <HintPath>..\RosoutDebugUC\bin\Debug\RosoutDebugUC.dll</HintPath>
    </Reference>
    <Reference Include="System" />
    <Reference Include="System.Data" />
    <Reference Include="System.Xml" />
    <Reference Include="Microsoft.CSharp" />
    <Reference Include="System.Core" />
    <Reference Include="System.Xml.Linq" />
    <Reference Include="System.Data.DataSetExtensions" />
    <Reference Include="System.Xaml">
      <RequiredTargetFramework>4.0</RequiredTargetFramework>
    </Reference>
    <Reference Include="WindowsBase" />
    <Reference Include="PresentationCore" />
    <Reference Include="PresentationFramework" />
  </ItemGroup>
  <ItemGroup>
    <ApplicationDefinition Include="App.xaml">
      <Generator>MSBuild:Compile</Generator>
      <SubType>Designer</SubType>
    </ApplicationDefinition>
    <Page Include="MainWindow.xaml">
      <Generator>MSBuild:Compile</Generator>
      <SubType>Designer</SubType>
    </Page>
    <Compile Include="App.xaml.cs">
      <DependentUpon>App.xaml</DependentUpon>
      <SubType>Code</SubType>
    </Compile>
    <Compile Include="MainWindow.xaml.cs">
      <DependentUpon>MainWindow.xaml</DependentUpon>
      <SubType>Code</SubType>
    </Compile>
  </ItemGroup>
  <ItemGroup>
    <Compile Include="Properties\AssemblyInfo.cs">
      <SubType>Code</SubType>
    </Compile>
    <Compile Include="Properties\Resources.Designer.cs">
      <AutoGen>True</AutoGen>
      <DesignTime>True</DesignTime>
      <DependentUpon>Resources.resx</DependentUpon>
    </Compile>
    <Compile Include="Properties\Settings.Designer.cs">
      <AutoGen>True</AutoGen>
      <DependentUpon>Settings.settings</DependentUpon>
      <DesignTimeSharedInput>True</DesignTimeSharedInput>
    </Compile>
    <EmbeddedResource Include="Properties\Resources.resx">
      <Generator>ResXFileCodeGenerator</Generator>
      <LastGenOutput>Resources.Designer.cs</LastGenOutput>
    </EmbeddedResource>
    <None Include="app.config" />
    <None Include="Properties\Settings.settings">
      <Generator>SettingsSingleFileGenerator</Generator>
      <LastGenOutput>Settings.Designer.cs</LastGenOutput>
    </None>
    <AppDesigner Include="Properties\" />
  </ItemGroup>
  <ItemGroup>
    <ProjectReference Include="..\ArmGaugeUC\ArmGaugeUC.csproj">
      <Project>{D8FF8A55-F789-44D5-B1D0-0EF2924F8311}</Project>
      <Name>ArmGaugeUC</Name>
    </ProjectReference>
    <ProjectReference Include="..\EricIsAMAZING\ROS_C-Sharp.csproj">
      <Project>{586A3B66-104A-4182-82C2-88DC120F10AC}</Project>
      <Name>ROS_C-Sharp</Name>
    </ProjectReference>
    <ProjectReference Include="..\EStopUC\EStopUC.csproj">
      <Project>{F54D5582-9661-40E4-A635-ECB160C85A8B}</Project>
      <Name>EStopUC</Name>
    </ProjectReference>
    <ProjectReference Include="..\ROS_ImageUtils\ROS_ImageWPF.csproj">
      <Project>{E0E04AFE-E2CF-4A04-A331-76FE05DCC749}</Project>
      <Name>ROS_ImageWPF</Name>
    </ProjectReference>
    <ProjectReference Include="..\ROS_IMUUtils\ROS_IMUUtil.csproj">
      <Project>{03154B06-B16C-447C-AEEE-7AD153ACF2B7}</Project>
      <Name>ROS_IMUUtil</Name>
    </ProjectReference>
<<<<<<< HEAD
    <ProjectReference Include="..\UberSlider\UberSlider.csproj">
      <Project>{90D7D884-48BF-4C33-96EC-23C7FD81BC5F}</Project>
      <Name>UberSlider</Name>
=======
    <ProjectReference Include="..\TimerStopwatchUC\TimerStopwatchUC.csproj">
      <Project>{AEE5965A-A9F5-479A-816D-40306C779E1F}</Project>
      <Name>TimerStopwatchUC</Name>
>>>>>>> eca29fd7
    </ProjectReference>
    <ProjectReference Include="..\VoltageUC\BattVoltUC.csproj">
      <Project>{4ECB4384-3D98-43F3-9466-B88EC1046AFF}</Project>
      <Name>BattVoltUC</Name>
    </ProjectReference>
    <ProjectReference Include="..\XmlRpc_Wrapper\XmlRpc_Wrapper.csproj">
      <Project>{8B7DB66C-9C03-4078-9276-B6A760CD4C2C}</Project>
      <Name>XmlRpc_Wrapper</Name>
    </ProjectReference>
    <ProjectReference Include="..\YAMLParser\YAMLParser.csproj">
      <Project>{EFD1C674-0E1B-44E4-8AC9-DC9CCA7DCDCD}</Project>
      <Name>YAMLParser</Name>
    </ProjectReference>
  </ItemGroup>
  <ItemGroup>
    <WCFMetadata Include="Service References\" />
  </ItemGroup>
  <ItemGroup>
    <Resource Include="Icon.png" />
  </ItemGroup>
  <Import Project="$(MSBuildToolsPath)\Microsoft.CSharp.targets" />
  <!-- To modify your build process, add your task inside one of the targets below and uncomment it. 
       Other similar extension points exist, see Microsoft.Common.targets.
  <Target Name="BeforeBuild">
  </Target>
  <Target Name="AfterBuild">
  </Target>
  -->
</Project><|MERGE_RESOLUTION|>--- conflicted
+++ resolved
@@ -126,15 +126,13 @@
       <Project>{03154B06-B16C-447C-AEEE-7AD153ACF2B7}</Project>
       <Name>ROS_IMUUtil</Name>
     </ProjectReference>
-<<<<<<< HEAD
     <ProjectReference Include="..\UberSlider\UberSlider.csproj">
       <Project>{90D7D884-48BF-4C33-96EC-23C7FD81BC5F}</Project>
       <Name>UberSlider</Name>
-=======
+    </ProjectReference>
     <ProjectReference Include="..\TimerStopwatchUC\TimerStopwatchUC.csproj">
       <Project>{AEE5965A-A9F5-479A-816D-40306C779E1F}</Project>
       <Name>TimerStopwatchUC</Name>
->>>>>>> eca29fd7
     </ProjectReference>
     <ProjectReference Include="..\VoltageUC\BattVoltUC.csproj">
       <Project>{4ECB4384-3D98-43F3-9466-B88EC1046AFF}</Project>
