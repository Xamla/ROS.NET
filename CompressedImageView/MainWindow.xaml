﻿<Window x:Class="WpfApplication1.MainWindow"
        xmlns="http://schemas.microsoft.com/winfx/2006/xaml/presentation"
        xmlns:x="http://schemas.microsoft.com/winfx/2006/xaml"
        xmlns:c="clr-namespace:ROS_ImageWPF;assembly=ROS_ImageUtils"
        xmlns:ArmGaugeUC="clr-namespace:ArmGaugeUC;assembly=ArmGaugeUC"
        xmlns:RosoutDebugUC="clr-namespace:RosoutDebugUC;assembly=RosoutDebugUC"
        xmlns:BattVoltUC="clr-namespace:BattVoltUC;assembly=VoltageUC"
        xmlns:IMU="clr-namespace:ROS_IMUUtil;assembly=ROS_IMUUtils"
        xmlns:EStopUC="clr-namespace:EStopUC;assembly=EStopUC"
<<<<<<< HEAD
        xmlns:uber="clr-namespace:UberSlider;assembly=UberSlider"
=======
        xmlns:TimerStopwatchUC="clr-namespace:TimerStopwatchUC;assembly=TimerStopwatchUC"
>>>>>>> eca29fd7
        AllowsTransparency="True" Background="Silver" Height="1080" Icon="Icon.png" Left="0" Loaded="Window_Loaded" Name="Window1" Title="MainWindow" Top="0" Width="1920" WindowState="Normal" WindowStyle="None">
    <Grid>
        <IMU:Gimbal Name="spinningstuff" IMU:Gimbal.TopicName="/imu/data" Width="200" Height="200" Margin="83,70,1615,772" />
        
        <!-- BEGIN status blocks -->
        <TextBlock Height="20" HorizontalAlignment="Center" Margin="0,0,0,0" Name="LinkTextBlock" Text="Controller Link Status Text Block"  TextAlignment="Center" VerticalAlignment="Top"/>
        <TextBlock Height="20" HorizontalAlignment="Center" Margin="0,20,0,0" Name="TimerStatusTextBlock" Text="Timer Status Text Block"  Foreground="Green" VerticalAlignment="Top"/>
        <TextBlock Height="30" HorizontalAlignment="Center" Margin="0,40,0,0" Name="TimerTextBlock" Text="Timer Text Block" VerticalAlignment="Top" FontSize="20" />
        <!-- END status blocks -->


        <!-- BEGIN main camera windows -->
        <TabControl Background="Honeydew" Height="518" HorizontalAlignment="Center" Margin="0,70,0,0" Name="MainCameraTabControl" VerticalAlignment="Top" Width="874" SelectionChanged="MainCameraTabControl_SelectionChanged">
            <TabItem Background="Gold" Header="Main Camera 1" Name="MainCamera1">
                <!--c:CompressedImageControl.TopicName="/camera0_stream/republished/image_raw/compressed"-->
                <c:CompressedImageControl 
                    c:CompressedImageControl.TopicName="/camera0/image_raw/compressed"
                    x:FieldModifier="public" x:Name="camImage0">                
                </c:CompressedImageControl>
            </TabItem>            
            <TabItem Background="Red" Header="Rear Camera" Name="MainCamera2">
                <!--c:CompressedImageControl.TopicName="/camera1_stream/republished/image_raw/compressed"-->
                <c:CompressedImageControl 
                    c:CompressedImageControl.TopicName="/camera1/image_raw/compressed"
                    x:FieldModifier="public" x:Name="camImage1">
                </c:CompressedImageControl>
            </TabItem>
            <TabItem Background="Green" Header="Main Camera 3" Name="MainCamera3">
                <!--c:CompressedImageControl.TopicName="/camera3_stream/republished/image_raw/compressed"-->
                <c:CompressedImageControl 
                    c:CompressedImageControl.TopicName="/camera2/image_raw/compressed"
                    x:FieldModifier="public" x:Name="camImage2" >
                </c:CompressedImageControl>
            </TabItem>
            <TabItem Background="Blue" Header="Main Camera 4" Name="MainCamera4">
                <!--c:CompressedImageControl.TopicName="/camera3_stream/republished/image_raw/compressed"-->
                <c:CompressedImageControl 
                    c:CompressedImageControl.TopicName="/camera3/image_raw/compressed"
                    x:FieldModifier="public" x:Name="camImage3">
                </c:CompressedImageControl>
            </TabItem>
        </TabControl>
        <!-- END main camera windows -->
        
<<<<<<< HEAD
        <Canvas>
            <uber:VerticalUberSlider Name="_trans" Height="236" Canvas.Left="1620" Canvas.Top="749" />
            <!-- uber:VerticalUberSlider.Label="Linear    Max Vel" uber:VerticalUberSlider.Max="2.0" uber:VerticalUberSlider.Min="0.0" uber:VerticalUberSlider.Value="0.5"  -->
            <uber:UberSlider Name="_rot" Width="232" Canvas.Left="1450" Canvas.Top="991" />
            <!-- uber:UberSlider.Label="Angular Max Vel" uber:UberSlider.Max="3.14" uber:UberSlider.Min="0.0" uber:UberSlider.Value="0.5" -->
            <EStopUC:UserControl1 Name="EStop" Visibility="Visible" Width="150" Height="150" Canvas.Left="1738" Canvas.Top="749" />
            <BattVoltUC:BattVolt Name="battvolt" Visibility="Visible" Width="200" Height="125" Canvas.Left="1688" Canvas.Top="908" />
            <Grid Canvas.Left="800" Canvas.Top="941">
                <Grid.RowDefinitions>
                    <RowDefinition Height="20*" />
                    <RowDefinition Height="50*" />
                </Grid.RowDefinitions>
                <Grid.ColumnDefinitions>
                    <ColumnDefinition Width="50" />
                    <ColumnDefinition Width="50*" />
                    <ColumnDefinition Width="50*" />
                    <ColumnDefinition Width="50*" />
                    <ColumnDefinition Width="50*" />
                    <ColumnDefinition Width="50*" />
                </Grid.ColumnDefinitions>
                <!-- Red counter -->
                <Rectangle Height="50" Grid.Column="0" Grid.Row="1" HorizontalAlignment="Center" Name="RedRock" Stroke="White" StrokeThickness="4" Width="50" Fill="Red" />
                <TextBlock Height="50" HorizontalAlignment="Center" Grid.Column="0" Grid.Row="1" Name="RedCountShadow" Text="0" FontSize="35" Foreground="Black">
=======
        
        <!-- BEGIN sub camera windows -->
        <TabControl Background="WhiteSmoke" HorizontalAlignment="Center" Height="284" Margin="0,590,0,0" Name="SubCameraTabControl" VerticalAlignment="Top" Width="458" SelectionChanged="SubCameraTabControl_SelectionChanged">
        </TabControl>
        <!-- END sub camera windows -->

        
        <!-- BEGIN user control interfaces -->
        <ArmGaugeUC:ArmGauge Name="armGauge" Visibility="Visible" Width="160" Height="510" HorizontalAlignment="Right" VerticalAlignment="Top" Margin="0,70,50,0" />
        <BattVoltUC:BattVolt Name="battvolt" Visibility="Visible" Width="200" Height="125" HorizontalAlignment="Right" VerticalAlignment="Bottom" Margin="0,0,110,146" />
        <RosoutDebugUC:RosoutDebug Visibility="Visible" Width="500" Height="250" HorizontalAlignment="Left" VerticalAlignment="Bottom" />
        <EStopUC:UserControl1 Name="EStop" Visibility="Visible" Width="150" Height="150" HorizontalAlignment="Left" />
        <TimerStopwatchUC:TSWUC x:Name="TimerStopwatch" Visibility="Visible" HorizontalAlignment="Center" VerticalAlignment="Bottom" Height="161" Margin="712,0" />
        <!-- END user control interfaces -->


        <Grid Height="35" HorizontalAlignment="Left" VerticalAlignment="top" Width="250" >
            <Grid.ColumnDefinitions>
                <ColumnDefinition Width="5"/>
                <ColumnDefinition Width="12" />
                <ColumnDefinition Width="48" />
                <ColumnDefinition Width="130"/>
                <ColumnDefinition Width="30*"/>
            </Grid.ColumnDefinitions>
            <TextBlock HorizontalAlignment="Center" Name="textBlock1" Text="Max Velocity" Width="62" TextAlignment="Center" TextWrapping="WrapWithOverflow" Grid.ColumnSpan="3" Margin="2,0" />
            <Slider Grid.Column="3" Name="slider1" ValueChanged="slider1_ValueChanged" Orientation="Horizontal" Width="130" VerticalAlignment="Center"/>
            <TextBlock Grid.Column="4" HorizontalAlignment="Center" VerticalAlignment="Center" Name="textblock2" Text="{Binding ElementName=slider1, Path=Value}"/>
        </Grid>


        <Grid VerticalAlignment="Bottom" HorizontalAlignment="Right" Margin="0,0,75,49">
            <Grid.RowDefinitions>
                <RowDefinition Height="20*" />
                <RowDefinition Height="50*" />
                <RowDefinition Height="auto" />
            </Grid.RowDefinitions>
            <Grid.ColumnDefinitions>
                <ColumnDefinition Width="50" />
                <ColumnDefinition Width="50*" />
                <ColumnDefinition Width="50*" />
                <ColumnDefinition Width="50*" />
                <ColumnDefinition Width="50*" />
                <ColumnDefinition Width="50*" />
            </Grid.ColumnDefinitions>
            <!-- Red counter -->
            <Rectangle Height="50" Grid.Column="0" Grid.Row="1" HorizontalAlignment="Center" Name="RedRock" Stroke="White" StrokeThickness="4" Width="50" Fill="Red" />
            <TextBlock Height="50" HorizontalAlignment="Center" Grid.Column="0" Grid.Row="1" Name="RedCountShadow" Text="0" FontSize="35" Foreground="Black">
>>>>>>> eca29fd7
            <TextBlock.Effect>
            <BlurEffect Radius="2.0" KernelType="Box" />
            </TextBlock.Effect></TextBlock>
                <TextBlock Height="50" HorizontalAlignment="Center" Grid.Column="0" Grid.Row="1" Name="RedCount" Text="0" FontSize="35" Foreground="White" />
                <!-- Orange counter -->
                <Rectangle Height="50" HorizontalAlignment="Center" Grid.Column="1" Grid.Row="1" Name="OrangeRock" Stroke="Black" VerticalAlignment="Bottom" Width="50" Fill="Orange" />
                <TextBlock Height="50" HorizontalAlignment="Center" Grid.Column="1" Grid.Row="1" Name="OrangeCountShadow" Text="0" VerticalAlignment="Bottom" FontSize="35" Foreground="Black">
            <TextBlock.Effect>
            <BlurEffect Radius="2.0" KernelType="Box" />
            </TextBlock.Effect></TextBlock>
                <TextBlock Height="50" HorizontalAlignment="Center" Grid.Column="1" Grid.Row="1" Name="OrangeCount" Text="0" VerticalAlignment="Bottom" FontSize="35" Foreground="White" />
                <!-- Yellow counter -->
                <Rectangle Height="50" HorizontalAlignment="Center" Grid.Column="2" Grid.Row="1" Name="YellowRock" Stroke="Black" VerticalAlignment="Bottom" Width="50" Fill="Yellow" />
                <TextBlock Height="50" HorizontalAlignment="Center" Grid.Column="2" Grid.Row="1" Name="YellowCountShadow" Text="0" VerticalAlignment="Bottom" FontSize="35" Foreground="Black">
            <TextBlock.Effect>
            <BlurEffect Radius="2.0" KernelType="Box" />
            </TextBlock.Effect></TextBlock>
                <TextBlock Height="50" HorizontalAlignment="Center" Grid.Column="2" Grid.Row="1" Name="YellowCount" Text="0" VerticalAlignment="Bottom" FontSize="35" Foreground="White" />
                <!-- Green counter -->
                <Rectangle Height="50" HorizontalAlignment="Center" Grid.Column="3" Grid.Row="1" Name="GreenRock" Stroke="Black" VerticalAlignment="Bottom" Width="50" Fill="Green" />
                <TextBlock Height="50" HorizontalAlignment="Center" Grid.Column="3" Grid.Row="1" Name="GreenCountShadow" Text="0" VerticalAlignment="Bottom" FontSize="35" Foreground="Black">
            <TextBlock.Effect>
            <BlurEffect Radius="2.0" KernelType="Box" />
            </TextBlock.Effect></TextBlock>
                <TextBlock Height="50" HorizontalAlignment="Center" Grid.Column="3" Grid.Row="1" Name="GreenCount" Text="0" VerticalAlignment="Bottom" FontSize="35" Foreground="White" />
                <!-- Blue counter -->
                <Rectangle Height="50" HorizontalAlignment="Center" Grid.Column="4" Grid.Row="1" Name="BlueRock" Stroke="Black" VerticalAlignment="Bottom" Width="50" Fill="Blue" />
                <TextBlock Height="50" HorizontalAlignment="Center" Grid.Column="4" Grid.Row="1" Name="BlueCountShadow" Text="0" VerticalAlignment="Bottom" FontSize="35" Foreground="Black">
            <TextBlock.Effect>
            <BlurEffect Radius="2.0" KernelType="Box" />
            </TextBlock.Effect></TextBlock>
                <TextBlock Height="50" HorizontalAlignment="Center" Grid.Column="4" Grid.Row="1" Name="BlueCount" Text="0" VerticalAlignment="Bottom" FontSize="35" Foreground="White" />
                <!-- Purple counter -->
                <Rectangle Height="50" HorizontalAlignment="Center" Grid.Column="5" Grid.Row="1" Name="PurpleRock" Stroke="Black" VerticalAlignment="Bottom" Width="50" Fill="Purple" />
                <TextBlock Height="50" HorizontalAlignment="Center" Grid.Column="5" Grid.Row="1" Name="PurpleCountShadow" Text="0" VerticalAlignment="Bottom" FontSize="35" Foreground="Black">
            <TextBlock.Effect>
            <BlurEffect Radius="2.0" KernelType="Box" />
            </TextBlock.Effect></TextBlock>
<<<<<<< HEAD
                <TextBlock Height="50" HorizontalAlignment="Center" Grid.Column="5" Grid.Row="1" Name="PurpleCount" Text="0" VerticalAlignment="Bottom" FontSize="35" Foreground="White" />
                <!-- First row labels -->
                <TextBlock Height="20" HorizontalAlignment="Center" Grid.Column="0" Grid.Row="0" Name="RedTextBlock" Text="Red" VerticalAlignment="Bottom" FontWeight="UltraBold" />
                <TextBlock Height="20" HorizontalAlignment="Center" Grid.Column="1" Grid.Row="0" Name="OrangeTextBlock" Text="Orange" VerticalAlignment="Bottom" />
                <TextBlock Height="20" HorizontalAlignment="Center" Grid.Column="2" Grid.Row="0" Name="YellowTextBlock" Text="Yellow" VerticalAlignment="Bottom" />
                <TextBlock Height="20" HorizontalAlignment="Center" Grid.Column="3" Grid.Row="0" Name="GreenTextBlock" Text="Green" VerticalAlignment="Bottom" />
                <TextBlock Height="20" HorizontalAlignment="Center" Grid.Column="4" Grid.Row="0" Name="BlueTextBlock" Text="Blue" VerticalAlignment="Bottom" />
                <TextBlock Height="20" HorizontalAlignment="Center" Grid.Column="5" Grid.Row="0" Name="PurpleTextBlock" Text="Purple" VerticalAlignment="Bottom" />
            </Grid>
        </Canvas>
        
        <!-- BEGIN sub camera windows -->
        <TabControl Background="WhiteSmoke" HorizontalAlignment="Center" Height="284" Margin="0,590,0,0" Name="SubCameraTabControl" VerticalAlignment="Top" Width="458" SelectionChanged="SubCameraTabControl_SelectionChanged">
            <TabItem Background="Gold" Header="Main Camera 1" Name="SubCamera1">
                <c:SlaveImage x:FieldModifier="public" x:Name="camImageSlave0">
                </c:SlaveImage>
            </TabItem>
            <TabItem Background="Red" Header="Rear Camera" Name="SubCamera2">
                <c:SlaveImage x:FieldModifier="public" x:Name="camImageSlave1">
                </c:SlaveImage>
            </TabItem>
            <TabItem Background="Green" Header="Sub Camera 3" Name="SubCamera3">
                <c:SlaveImage x:FieldModifier="public" x:Name="camImageSlave2" >
                </c:SlaveImage>
            </TabItem>
            <TabItem Background="Blue" Header="Sub Camera 4" Name="SubCamera4">
                <c:SlaveImage x:FieldModifier="public" x:Name="camImageSlave3">
                </c:SlaveImage>
            </TabItem>
        </TabControl>
        <!-- END sub camera windows -->

        
        <!-- BEGIN user control interfaces -->
        <ArmGaugeUC:ArmGauge Name="armGauge" Visibility="Visible" Width="160" Height="510" HorizontalAlignment="Right" VerticalAlignment="Top" Margin="0,70,50,0" />
        <RosoutDebugUC:RosoutDebug Visibility="Visible" Width="500" Height="250" HorizontalAlignment="Left" VerticalAlignment="Bottom" />
        <!-- END user control interfaces -->
        <!-- BEGIN rock counter 
=======
            <TextBlock Height="50" HorizontalAlignment="Center" Grid.Column="5" Grid.Row="1" Name="PurpleCount" Text="0" VerticalAlignment="Bottom" FontSize="35" Foreground="White" />
            <!-- First row labels -->
            <TextBlock Height="20" HorizontalAlignment="Center" Grid.Column="0" Grid.Row="0" Name="RedTextBlock" Text="Red" VerticalAlignment="Bottom" FontWeight="UltraBold" />
            <TextBlock Height="20" HorizontalAlignment="Center" Grid.Column="1" Grid.Row="0" Name="OrangeTextBlock" Text="Orange" VerticalAlignment="Bottom" />
            <TextBlock Height="20" HorizontalAlignment="Center" Grid.Column="2" Grid.Row="0" Name="YellowTextBlock" Text="Yellow" VerticalAlignment="Bottom" />
            <TextBlock Height="20" HorizontalAlignment="Center" Grid.Column="3" Grid.Row="0" Name="GreenTextBlock" Text="Green" VerticalAlignment="Bottom" />
            <TextBlock Height="20" HorizontalAlignment="Center" Grid.Column="4" Grid.Row="0" Name="BlueTextBlock" Text="Blue" VerticalAlignment="Bottom" />
            <TextBlock Height="20" HorizontalAlignment="Center" Grid.Column="5" Grid.Row="0" Name="PurpleTextBlock" Text="Purple" VerticalAlignment="Bottom" />
            <Button Name="Rock_Restorer" Content="Restore" Height="30" HorizontalAlignment="Center" Width="73" Click="Rock_Restorer_Click" Grid.Row="3" Grid.ColumnSpan="6"/>
        </Grid>
         <!--BEGIN rock counter 
>>>>>>> eca29fd7
        <Canvas VerticalAlignment="Bottom">
        <Rectangle Height="50" HorizontalAlignment="Center" Name="RedRock" Stroke="White" StrokeThickness="4" VerticalAlignment="Bottom" Width="50" Margin="826,0,1022,0" Fill="Red"/>

        <TextBlock Height="50" HorizontalAlignment="Center" Margin="842,0,1038,0" Name="RedCountShadow" Text="0" VerticalAlignment="Bottom"  FontSize="35" Foreground="Black">
            <TextBlock.Effect>
            <BlurEffect Radius="2.0" KernelType="Box"/>
            </TextBlock.Effect>
        </TextBlock>
        <TextBlock Height="50" HorizontalAlignment="Center" Margin="842,0,1038,0" Name="RedCount" Text="0" VerticalAlignment="Bottom"  FontSize="35" Foreground="White"/>
        
        <Rectangle Height="50" HorizontalAlignment="Center" Name="OrangeRock" Stroke="Black" VerticalAlignment="Bottom" Width="50" Margin="876,0,972,0" Fill="Orange"/>

        <TextBlock Height="50" HorizontalAlignment="Center" Margin="892,0,988,0" Name="OrangeCountShadow" Text="0" VerticalAlignment="Bottom"  FontSize="35" Foreground="Black">
            <TextBlock.Effect>
            <BlurEffect Radius="2.0" KernelType="Box"/>
            </TextBlock.Effect>
        </TextBlock>
        <TextBlock Height="50" HorizontalAlignment="Center" Margin="892,0,988,0" Name="OrangeCount" Text="0" VerticalAlignment="Bottom" FontSize="35" Foreground="White"/>
        
        <Rectangle Height="50" HorizontalAlignment="Center" Name="YellowRock" Stroke="Black" VerticalAlignment="Bottom" Width="50" Margin="926,0,922,0" Fill="Yellow"/>

        <TextBlock Height="50" HorizontalAlignment="Center" Margin="942,0,938,0" Name="YellowCountShadow" Text="0" VerticalAlignment="Bottom"  FontSize="35" Foreground="Black">
            <TextBlock.Effect>
            <BlurEffect Radius="2.0" KernelType="Box"/>
            </TextBlock.Effect>
        </TextBlock>
        <TextBlock Height="50" HorizontalAlignment="Center" Margin="942,0,938,0" Name="YellowCount" Text="0" VerticalAlignment="Bottom" FontSize="35" Foreground="White"/>
        
        <Rectangle Height="50" HorizontalAlignment="Center" Name="GreenRock" Stroke="Black" VerticalAlignment="Bottom" Width="50" Margin="976,0,872,0" Fill="Green"/>

        <TextBlock Height="50" HorizontalAlignment="Center" Margin="992,0,888,0" Name="GreenCountShadow" Text="0" VerticalAlignment="Bottom"  FontSize="35" Foreground="Black">
            <TextBlock.Effect>
            <BlurEffect Radius="2.0" KernelType="Box"/>
            </TextBlock.Effect>
        </TextBlock>
        <TextBlock Height="50" HorizontalAlignment="Center" Margin="992,0,888,0" Name="GreenCount" Text="0" VerticalAlignment="Bottom" FontSize="35" Foreground="White"/>
        
        <Rectangle Height="50" HorizontalAlignment="Center" Name="BlueRock" Stroke="Black" VerticalAlignment="Bottom" Width="50" Margin="1026,0,822,0" Fill="Blue"/>

        <TextBlock Height="50" HorizontalAlignment="Center" Margin="1042,0,838,0" Name="BlueCountShadow" Text="0" VerticalAlignment="Bottom"  FontSize="35" Foreground="Black">
            <TextBlock.Effect>
            <BlurEffect Radius="2.0" KernelType="Box"/>
            </TextBlock.Effect>
        </TextBlock>
        <TextBlock Height="50" HorizontalAlignment="Center" Margin="1042,0,838,0" Name="BlueCount" Text="0" VerticalAlignment="Bottom" FontSize="35" Foreground="White"/>
        
        <Rectangle Height="50" HorizontalAlignment="Center" Name="PurpleRock" Stroke="Black" VerticalAlignment="Bottom" Width="50" Margin="1076,0,772,0" Fill="Purple"/>
        <TextBlock Height="50" HorizontalAlignment="Center" Margin="1092,0,788,0" Name="PurpleCountShadow" Text="0" VerticalAlignment="Bottom"  FontSize="35" Foreground="Black">
            <TextBlock.Effect>
            <BlurEffect Radius="2.0" KernelType="Box"/>
            </TextBlock.Effect>
        </TextBlock>
        <TextBlock Height="50" HorizontalAlignment="Center" Margin="1092,0,788,0" Name="PurpleCount" Text="0" VerticalAlignment="Bottom" FontSize="35" Foreground="White"/>

        <TextBlock Height="20" HorizontalAlignment="Center" Margin="840,0,1036,50" Name="RedTextBlock" Text="Red" VerticalAlignment="Bottom" FontWeight="UltraBold"/>
        <TextBlock Height="20" HorizontalAlignment="Center" Margin="881,0,977,50" Name="OrangeTextBlock" Text="Orange" VerticalAlignment="Bottom" />
        <TextBlock Height="20" HorizontalAlignment="Center" Margin="934,0,930,50" Name="YellowTextBlock" Text="Yellow" VerticalAlignment="Bottom" />
        <TextBlock Height="20" HorizontalAlignment="Center" Margin="985,0,881,50" Name="GreenTextBlock" Text="Green" VerticalAlignment="Bottom" />
        <TextBlock Height="20" HorizontalAlignment="Center" Margin="1040,0,836,50" Name="BlueTextBlock" Text="Blue" VerticalAlignment="Bottom" />
        <TextBlock Height="20" HorizontalAlignment="Center" Margin="1084,0,780,50" Name="PurpleTextBlock" Text="Purple" VerticalAlignment="Bottom" />
        </Canvas>
         BEGIN rock counter -->



    </Grid>
</Window><|MERGE_RESOLUTION|>--- conflicted
+++ resolved
@@ -7,11 +7,8 @@
         xmlns:BattVoltUC="clr-namespace:BattVoltUC;assembly=VoltageUC"
         xmlns:IMU="clr-namespace:ROS_IMUUtil;assembly=ROS_IMUUtils"
         xmlns:EStopUC="clr-namespace:EStopUC;assembly=EStopUC"
-<<<<<<< HEAD
+        xmlns:TimerStopwatchUC="clr-namespace:TimerStopwatchUC;assembly=TimerStopwatchUC"
         xmlns:uber="clr-namespace:UberSlider;assembly=UberSlider"
-=======
-        xmlns:TimerStopwatchUC="clr-namespace:TimerStopwatchUC;assembly=TimerStopwatchUC"
->>>>>>> eca29fd7
         AllowsTransparency="True" Background="Silver" Height="1080" Icon="Icon.png" Left="0" Loaded="Window_Loaded" Name="Window1" Title="MainWindow" Top="0" Width="1920" WindowState="Normal" WindowStyle="None">
     <Grid>
         <IMU:Gimbal Name="spinningstuff" IMU:Gimbal.TopicName="/imu/data" Width="200" Height="200" Margin="83,70,1615,772" />
@@ -56,7 +53,6 @@
         </TabControl>
         <!-- END main camera windows -->
         
-<<<<<<< HEAD
         <Canvas>
             <uber:VerticalUberSlider Name="_trans" Height="236" Canvas.Left="1620" Canvas.Top="749" />
             <!-- uber:VerticalUberSlider.Label="Linear    Max Vel" uber:VerticalUberSlider.Max="2.0" uber:VerticalUberSlider.Min="0.0" uber:VerticalUberSlider.Value="0.5"  -->
@@ -65,117 +61,72 @@
             <EStopUC:UserControl1 Name="EStop" Visibility="Visible" Width="150" Height="150" Canvas.Left="1738" Canvas.Top="749" />
             <BattVoltUC:BattVolt Name="battvolt" Visibility="Visible" Width="200" Height="125" Canvas.Left="1688" Canvas.Top="908" />
             <Grid Canvas.Left="800" Canvas.Top="941">
-                <Grid.RowDefinitions>
-                    <RowDefinition Height="20*" />
-                    <RowDefinition Height="50*" />
-                </Grid.RowDefinitions>
-                <Grid.ColumnDefinitions>
-                    <ColumnDefinition Width="50" />
-                    <ColumnDefinition Width="50*" />
-                    <ColumnDefinition Width="50*" />
-                    <ColumnDefinition Width="50*" />
-                    <ColumnDefinition Width="50*" />
-                    <ColumnDefinition Width="50*" />
-                </Grid.ColumnDefinitions>
-                <!-- Red counter -->
-                <Rectangle Height="50" Grid.Column="0" Grid.Row="1" HorizontalAlignment="Center" Name="RedRock" Stroke="White" StrokeThickness="4" Width="50" Fill="Red" />
-                <TextBlock Height="50" HorizontalAlignment="Center" Grid.Column="0" Grid.Row="1" Name="RedCountShadow" Text="0" FontSize="35" Foreground="Black">
-=======
-        
-        <!-- BEGIN sub camera windows -->
-        <TabControl Background="WhiteSmoke" HorizontalAlignment="Center" Height="284" Margin="0,590,0,0" Name="SubCameraTabControl" VerticalAlignment="Top" Width="458" SelectionChanged="SubCameraTabControl_SelectionChanged">
-        </TabControl>
-        <!-- END sub camera windows -->
-
-        
-        <!-- BEGIN user control interfaces -->
-        <ArmGaugeUC:ArmGauge Name="armGauge" Visibility="Visible" Width="160" Height="510" HorizontalAlignment="Right" VerticalAlignment="Top" Margin="0,70,50,0" />
-        <BattVoltUC:BattVolt Name="battvolt" Visibility="Visible" Width="200" Height="125" HorizontalAlignment="Right" VerticalAlignment="Bottom" Margin="0,0,110,146" />
-        <RosoutDebugUC:RosoutDebug Visibility="Visible" Width="500" Height="250" HorizontalAlignment="Left" VerticalAlignment="Bottom" />
-        <EStopUC:UserControl1 Name="EStop" Visibility="Visible" Width="150" Height="150" HorizontalAlignment="Left" />
-        <TimerStopwatchUC:TSWUC x:Name="TimerStopwatch" Visibility="Visible" HorizontalAlignment="Center" VerticalAlignment="Bottom" Height="161" Margin="712,0" />
-        <!-- END user control interfaces -->
-
-
-        <Grid Height="35" HorizontalAlignment="Left" VerticalAlignment="top" Width="250" >
-            <Grid.ColumnDefinitions>
-                <ColumnDefinition Width="5"/>
-                <ColumnDefinition Width="12" />
-                <ColumnDefinition Width="48" />
-                <ColumnDefinition Width="130"/>
-                <ColumnDefinition Width="30*"/>
-            </Grid.ColumnDefinitions>
-            <TextBlock HorizontalAlignment="Center" Name="textBlock1" Text="Max Velocity" Width="62" TextAlignment="Center" TextWrapping="WrapWithOverflow" Grid.ColumnSpan="3" Margin="2,0" />
-            <Slider Grid.Column="3" Name="slider1" ValueChanged="slider1_ValueChanged" Orientation="Horizontal" Width="130" VerticalAlignment="Center"/>
-            <TextBlock Grid.Column="4" HorizontalAlignment="Center" VerticalAlignment="Center" Name="textblock2" Text="{Binding ElementName=slider1, Path=Value}"/>
-        </Grid>
-
-
-        <Grid VerticalAlignment="Bottom" HorizontalAlignment="Right" Margin="0,0,75,49">
-            <Grid.RowDefinitions>
-                <RowDefinition Height="20*" />
-                <RowDefinition Height="50*" />
-                <RowDefinition Height="auto" />
-            </Grid.RowDefinitions>
-            <Grid.ColumnDefinitions>
-                <ColumnDefinition Width="50" />
-                <ColumnDefinition Width="50*" />
-                <ColumnDefinition Width="50*" />
-                <ColumnDefinition Width="50*" />
-                <ColumnDefinition Width="50*" />
-                <ColumnDefinition Width="50*" />
-            </Grid.ColumnDefinitions>
-            <!-- Red counter -->
-            <Rectangle Height="50" Grid.Column="0" Grid.Row="1" HorizontalAlignment="Center" Name="RedRock" Stroke="White" StrokeThickness="4" Width="50" Fill="Red" />
-            <TextBlock Height="50" HorizontalAlignment="Center" Grid.Column="0" Grid.Row="1" Name="RedCountShadow" Text="0" FontSize="35" Foreground="Black">
->>>>>>> eca29fd7
-            <TextBlock.Effect>
-            <BlurEffect Radius="2.0" KernelType="Box" />
-            </TextBlock.Effect></TextBlock>
-                <TextBlock Height="50" HorizontalAlignment="Center" Grid.Column="0" Grid.Row="1" Name="RedCount" Text="0" FontSize="35" Foreground="White" />
-                <!-- Orange counter -->
-                <Rectangle Height="50" HorizontalAlignment="Center" Grid.Column="1" Grid.Row="1" Name="OrangeRock" Stroke="Black" VerticalAlignment="Bottom" Width="50" Fill="Orange" />
-                <TextBlock Height="50" HorizontalAlignment="Center" Grid.Column="1" Grid.Row="1" Name="OrangeCountShadow" Text="0" VerticalAlignment="Bottom" FontSize="35" Foreground="Black">
-            <TextBlock.Effect>
-            <BlurEffect Radius="2.0" KernelType="Box" />
-            </TextBlock.Effect></TextBlock>
-                <TextBlock Height="50" HorizontalAlignment="Center" Grid.Column="1" Grid.Row="1" Name="OrangeCount" Text="0" VerticalAlignment="Bottom" FontSize="35" Foreground="White" />
-                <!-- Yellow counter -->
-                <Rectangle Height="50" HorizontalAlignment="Center" Grid.Column="2" Grid.Row="1" Name="YellowRock" Stroke="Black" VerticalAlignment="Bottom" Width="50" Fill="Yellow" />
-                <TextBlock Height="50" HorizontalAlignment="Center" Grid.Column="2" Grid.Row="1" Name="YellowCountShadow" Text="0" VerticalAlignment="Bottom" FontSize="35" Foreground="Black">
-            <TextBlock.Effect>
-            <BlurEffect Radius="2.0" KernelType="Box" />
-            </TextBlock.Effect></TextBlock>
-                <TextBlock Height="50" HorizontalAlignment="Center" Grid.Column="2" Grid.Row="1" Name="YellowCount" Text="0" VerticalAlignment="Bottom" FontSize="35" Foreground="White" />
-                <!-- Green counter -->
-                <Rectangle Height="50" HorizontalAlignment="Center" Grid.Column="3" Grid.Row="1" Name="GreenRock" Stroke="Black" VerticalAlignment="Bottom" Width="50" Fill="Green" />
-                <TextBlock Height="50" HorizontalAlignment="Center" Grid.Column="3" Grid.Row="1" Name="GreenCountShadow" Text="0" VerticalAlignment="Bottom" FontSize="35" Foreground="Black">
-            <TextBlock.Effect>
-            <BlurEffect Radius="2.0" KernelType="Box" />
-            </TextBlock.Effect></TextBlock>
-                <TextBlock Height="50" HorizontalAlignment="Center" Grid.Column="3" Grid.Row="1" Name="GreenCount" Text="0" VerticalAlignment="Bottom" FontSize="35" Foreground="White" />
-                <!-- Blue counter -->
-                <Rectangle Height="50" HorizontalAlignment="Center" Grid.Column="4" Grid.Row="1" Name="BlueRock" Stroke="Black" VerticalAlignment="Bottom" Width="50" Fill="Blue" />
-                <TextBlock Height="50" HorizontalAlignment="Center" Grid.Column="4" Grid.Row="1" Name="BlueCountShadow" Text="0" VerticalAlignment="Bottom" FontSize="35" Foreground="Black">
-            <TextBlock.Effect>
-            <BlurEffect Radius="2.0" KernelType="Box" />
-            </TextBlock.Effect></TextBlock>
-                <TextBlock Height="50" HorizontalAlignment="Center" Grid.Column="4" Grid.Row="1" Name="BlueCount" Text="0" VerticalAlignment="Bottom" FontSize="35" Foreground="White" />
-                <!-- Purple counter -->
-                <Rectangle Height="50" HorizontalAlignment="Center" Grid.Column="5" Grid.Row="1" Name="PurpleRock" Stroke="Black" VerticalAlignment="Bottom" Width="50" Fill="Purple" />
-                <TextBlock Height="50" HorizontalAlignment="Center" Grid.Column="5" Grid.Row="1" Name="PurpleCountShadow" Text="0" VerticalAlignment="Bottom" FontSize="35" Foreground="Black">
-            <TextBlock.Effect>
-            <BlurEffect Radius="2.0" KernelType="Box" />
-            </TextBlock.Effect></TextBlock>
-<<<<<<< HEAD
-                <TextBlock Height="50" HorizontalAlignment="Center" Grid.Column="5" Grid.Row="1" Name="PurpleCount" Text="0" VerticalAlignment="Bottom" FontSize="35" Foreground="White" />
-                <!-- First row labels -->
-                <TextBlock Height="20" HorizontalAlignment="Center" Grid.Column="0" Grid.Row="0" Name="RedTextBlock" Text="Red" VerticalAlignment="Bottom" FontWeight="UltraBold" />
-                <TextBlock Height="20" HorizontalAlignment="Center" Grid.Column="1" Grid.Row="0" Name="OrangeTextBlock" Text="Orange" VerticalAlignment="Bottom" />
-                <TextBlock Height="20" HorizontalAlignment="Center" Grid.Column="2" Grid.Row="0" Name="YellowTextBlock" Text="Yellow" VerticalAlignment="Bottom" />
-                <TextBlock Height="20" HorizontalAlignment="Center" Grid.Column="3" Grid.Row="0" Name="GreenTextBlock" Text="Green" VerticalAlignment="Bottom" />
-                <TextBlock Height="20" HorizontalAlignment="Center" Grid.Column="4" Grid.Row="0" Name="BlueTextBlock" Text="Blue" VerticalAlignment="Bottom" />
-                <TextBlock Height="20" HorizontalAlignment="Center" Grid.Column="5" Grid.Row="0" Name="PurpleTextBlock" Text="Purple" VerticalAlignment="Bottom" />
+                <TimerStopwatchUC:TSWUC x:Name="TimerStopwatch" Visibility="Visible" HorizontalAlignment="Center" VerticalAlignment="Bottom" Height="161" Margin="712,0" />
+                <Grid VerticalAlignment="Bottom" HorizontalAlignment="Right" Margin="0,0,75,49">
+                    <Grid.RowDefinitions>
+                        <RowDefinition Height="20*" />
+                        <RowDefinition Height="50*" />
+                        <RowDefinition Height="auto" />
+                    </Grid.RowDefinitions>
+                    <Grid.ColumnDefinitions>
+                        <ColumnDefinition Width="50" />
+                        <ColumnDefinition Width="50*" />
+                        <ColumnDefinition Width="50*" />
+                        <ColumnDefinition Width="50*" />
+                        <ColumnDefinition Width="50*" />
+                        <ColumnDefinition Width="50*" />
+                    </Grid.ColumnDefinitions>
+                    <!-- Red counter -->
+                    <Rectangle Height="50" Grid.Column="0" Grid.Row="1" HorizontalAlignment="Center" Name="RedRock" Stroke="White" StrokeThickness="4" Width="50" Fill="Red" />
+                    <TextBlock Height="50" HorizontalAlignment="Center" Grid.Column="0" Grid.Row="1" Name="RedCountShadow" Text="0" FontSize="35" Foreground="Black">
+            <TextBlock.Effect>
+            <BlurEffect Radius="2.0" KernelType="Box" />
+            </TextBlock.Effect></TextBlock>
+                    <TextBlock Height="50" HorizontalAlignment="Center" Grid.Column="0" Grid.Row="1" Name="RedCount" Text="0" FontSize="35" Foreground="White" />
+                    <!-- Orange counter -->
+                    <Rectangle Height="50" HorizontalAlignment="Center" Grid.Column="1" Grid.Row="1" Name="OrangeRock" Stroke="Black" VerticalAlignment="Bottom" Width="50" Fill="Orange" />
+                    <TextBlock Height="50" HorizontalAlignment="Center" Grid.Column="1" Grid.Row="1" Name="OrangeCountShadow" Text="0" VerticalAlignment="Bottom" FontSize="35" Foreground="Black">
+            <TextBlock.Effect>
+            <BlurEffect Radius="2.0" KernelType="Box" />
+            </TextBlock.Effect></TextBlock>
+                    <TextBlock Height="50" HorizontalAlignment="Center" Grid.Column="1" Grid.Row="1" Name="OrangeCount" Text="0" VerticalAlignment="Bottom" FontSize="35" Foreground="White" />
+                    <!-- Yellow counter -->
+                    <Rectangle Height="50" HorizontalAlignment="Center" Grid.Column="2" Grid.Row="1" Name="YellowRock" Stroke="Black" VerticalAlignment="Bottom" Width="50" Fill="Yellow" />
+                    <TextBlock Height="50" HorizontalAlignment="Center" Grid.Column="2" Grid.Row="1" Name="YellowCountShadow" Text="0" VerticalAlignment="Bottom" FontSize="35" Foreground="Black">
+            <TextBlock.Effect>
+            <BlurEffect Radius="2.0" KernelType="Box" />
+            </TextBlock.Effect></TextBlock>
+                    <TextBlock Height="50" HorizontalAlignment="Center" Grid.Column="2" Grid.Row="1" Name="YellowCount" Text="0" VerticalAlignment="Bottom" FontSize="35" Foreground="White" />
+                    <!-- Green counter -->
+                    <Rectangle Height="50" HorizontalAlignment="Center" Grid.Column="3" Grid.Row="1" Name="GreenRock" Stroke="Black" VerticalAlignment="Bottom" Width="50" Fill="Green" />
+                    <TextBlock Height="50" HorizontalAlignment="Center" Grid.Column="3" Grid.Row="1" Name="GreenCountShadow" Text="0" VerticalAlignment="Bottom" FontSize="35" Foreground="Black">
+            <TextBlock.Effect>
+            <BlurEffect Radius="2.0" KernelType="Box" />
+            </TextBlock.Effect></TextBlock>
+                    <TextBlock Height="50" HorizontalAlignment="Center" Grid.Column="3" Grid.Row="1" Name="GreenCount" Text="0" VerticalAlignment="Bottom" FontSize="35" Foreground="White" />
+                    <!-- Blue counter -->
+                    <Rectangle Height="50" HorizontalAlignment="Center" Grid.Column="4" Grid.Row="1" Name="BlueRock" Stroke="Black" VerticalAlignment="Bottom" Width="50" Fill="Blue" />
+                    <TextBlock Height="50" HorizontalAlignment="Center" Grid.Column="4" Grid.Row="1" Name="BlueCountShadow" Text="0" VerticalAlignment="Bottom" FontSize="35" Foreground="Black">
+            <TextBlock.Effect>
+            <BlurEffect Radius="2.0" KernelType="Box" />
+            </TextBlock.Effect></TextBlock>
+                    <TextBlock Height="50" HorizontalAlignment="Center" Grid.Column="4" Grid.Row="1" Name="BlueCount" Text="0" VerticalAlignment="Bottom" FontSize="35" Foreground="White" />
+                    <!-- Purple counter -->
+                    <Rectangle Height="50" HorizontalAlignment="Center" Grid.Column="5" Grid.Row="1" Name="PurpleRock" Stroke="Black" VerticalAlignment="Bottom" Width="50" Fill="Purple" />
+                    <TextBlock Height="50" HorizontalAlignment="Center" Grid.Column="5" Grid.Row="1" Name="PurpleCountShadow" Text="0" VerticalAlignment="Bottom" FontSize="35" Foreground="Black">
+            <TextBlock.Effect>
+            <BlurEffect Radius="2.0" KernelType="Box" />
+            </TextBlock.Effect></TextBlock>
+                    <TextBlock Height="50" HorizontalAlignment="Center" Grid.Column="5" Grid.Row="1" Name="PurpleCount" Text="0" VerticalAlignment="Bottom" FontSize="35" Foreground="White" />
+                    <!-- First row labels -->
+                    <TextBlock Height="20" HorizontalAlignment="Center" Grid.Column="0" Grid.Row="0" Name="RedTextBlock" Text="Red" VerticalAlignment="Bottom" FontWeight="UltraBold" />
+                    <TextBlock Height="20" HorizontalAlignment="Center" Grid.Column="1" Grid.Row="0" Name="OrangeTextBlock" Text="Orange" VerticalAlignment="Bottom" />
+                    <TextBlock Height="20" HorizontalAlignment="Center" Grid.Column="2" Grid.Row="0" Name="YellowTextBlock" Text="Yellow" VerticalAlignment="Bottom" />
+                    <TextBlock Height="20" HorizontalAlignment="Center" Grid.Column="3" Grid.Row="0" Name="GreenTextBlock" Text="Green" VerticalAlignment="Bottom" />
+                    <TextBlock Height="20" HorizontalAlignment="Center" Grid.Column="4" Grid.Row="0" Name="BlueTextBlock" Text="Blue" VerticalAlignment="Bottom" />
+                    <TextBlock Height="20" HorizontalAlignment="Center" Grid.Column="5" Grid.Row="0" Name="PurpleTextBlock" Text="Purple" VerticalAlignment="Bottom" />
+                    <Button Name="Rock_Restorer" Content="Restore" Height="30" HorizontalAlignment="Center" Width="73" Click="Rock_Restorer_Click" Grid.Row="3" Grid.ColumnSpan="6"/>
+                </Grid>
             </Grid>
         </Canvas>
         
@@ -200,25 +151,11 @@
         </TabControl>
         <!-- END sub camera windows -->
 
-        
         <!-- BEGIN user control interfaces -->
         <ArmGaugeUC:ArmGauge Name="armGauge" Visibility="Visible" Width="160" Height="510" HorizontalAlignment="Right" VerticalAlignment="Top" Margin="0,70,50,0" />
         <RosoutDebugUC:RosoutDebug Visibility="Visible" Width="500" Height="250" HorizontalAlignment="Left" VerticalAlignment="Bottom" />
         <!-- END user control interfaces -->
-        <!-- BEGIN rock counter 
-=======
-            <TextBlock Height="50" HorizontalAlignment="Center" Grid.Column="5" Grid.Row="1" Name="PurpleCount" Text="0" VerticalAlignment="Bottom" FontSize="35" Foreground="White" />
-            <!-- First row labels -->
-            <TextBlock Height="20" HorizontalAlignment="Center" Grid.Column="0" Grid.Row="0" Name="RedTextBlock" Text="Red" VerticalAlignment="Bottom" FontWeight="UltraBold" />
-            <TextBlock Height="20" HorizontalAlignment="Center" Grid.Column="1" Grid.Row="0" Name="OrangeTextBlock" Text="Orange" VerticalAlignment="Bottom" />
-            <TextBlock Height="20" HorizontalAlignment="Center" Grid.Column="2" Grid.Row="0" Name="YellowTextBlock" Text="Yellow" VerticalAlignment="Bottom" />
-            <TextBlock Height="20" HorizontalAlignment="Center" Grid.Column="3" Grid.Row="0" Name="GreenTextBlock" Text="Green" VerticalAlignment="Bottom" />
-            <TextBlock Height="20" HorizontalAlignment="Center" Grid.Column="4" Grid.Row="0" Name="BlueTextBlock" Text="Blue" VerticalAlignment="Bottom" />
-            <TextBlock Height="20" HorizontalAlignment="Center" Grid.Column="5" Grid.Row="0" Name="PurpleTextBlock" Text="Purple" VerticalAlignment="Bottom" />
-            <Button Name="Rock_Restorer" Content="Restore" Height="30" HorizontalAlignment="Center" Width="73" Click="Rock_Restorer_Click" Grid.Row="3" Grid.ColumnSpan="6"/>
-        </Grid>
          <!--BEGIN rock counter 
->>>>>>> eca29fd7
         <Canvas VerticalAlignment="Bottom">
         <Rectangle Height="50" HorizontalAlignment="Center" Name="RedRock" Stroke="White" StrokeThickness="4" VerticalAlignment="Bottom" Width="50" Margin="826,0,1022,0" Fill="Red"/>
 
