--- conflicted
+++ resolved
@@ -61,78 +61,9 @@
             <uber:UberSlider Name="_rot" Width="232" Canvas.Left="1450" Canvas.Top="971" uber:UberSlider.Label="Angular Max Vel" uber:UberSlider.Max="3.14" uber:UberSlider.Min="0.0" uber:UberSlider.Value="0.5" />
             <EStopUC:UserControl1 Name="EStop" Visibility="Visible" Width="150" Height="150" Canvas.Left="1738" Canvas.Top="749" />
             <BattVoltUC:BattVolt Name="battvolt" Visibility="Visible" Width="200" Height="125" Canvas.Left="1688" Canvas.Top="908" />
-<<<<<<< HEAD
-            <Grid Canvas.Left="1131" Canvas.Top="941">
-                <Grid.RowDefinitions>
-                    <RowDefinition Height="20*" />
-                    <RowDefinition Height="50*" />
-                    <RowDefinition Height="auto" />
-                </Grid.RowDefinitions>
-                <Grid.ColumnDefinitions>
-                    <ColumnDefinition Width="50" />
-                    <ColumnDefinition Width="50*" />
-                    <ColumnDefinition Width="50*" />
-                    <ColumnDefinition Width="50*" />
-                    <ColumnDefinition Width="50*" />
-                    <ColumnDefinition Width="50*" />
-                </Grid.ColumnDefinitions>
-                <!-- Red counter -->
-                <Rectangle Height="50" Grid.Column="0" Grid.Row="1" HorizontalAlignment="Center" Name="RedRock" Stroke="White" StrokeThickness="4" Width="50" Fill="Red" />
-                <TextBlock Height="50" HorizontalAlignment="Center" Grid.Column="0" Grid.Row="1" Name="RedCountShadow" Text="0" FontSize="35" Foreground="Black">
-            <TextBlock.Effect>
-            <BlurEffect Radius="2.0" KernelType="Box" />
-            </TextBlock.Effect></TextBlock>
-                <TextBlock Height="50" HorizontalAlignment="Center" Grid.Column="0" Grid.Row="1" Name="RedCount" Text="0" FontSize="35" Foreground="White" />
-                <!-- Orange counter -->
-                <Rectangle Height="50" HorizontalAlignment="Center" Grid.Column="1" Grid.Row="1" Name="OrangeRock" Stroke="Black" VerticalAlignment="Bottom" Width="50" Fill="Orange" />
-                <TextBlock Height="50" HorizontalAlignment="Center" Grid.Column="1" Grid.Row="1" Name="OrangeCountShadow" Text="0" VerticalAlignment="Bottom" FontSize="35" Foreground="Black">
-            <TextBlock.Effect>
-            <BlurEffect Radius="2.0" KernelType="Box" />
-            </TextBlock.Effect></TextBlock>
-                <TextBlock Height="50" HorizontalAlignment="Center" Grid.Column="1" Grid.Row="1" Name="OrangeCount" Text="0" VerticalAlignment="Bottom" FontSize="35" Foreground="White" />
-                <!-- Yellow counter -->
-                <Rectangle Height="50" HorizontalAlignment="Center" Grid.Column="2" Grid.Row="1" Name="YellowRock" Stroke="Black" VerticalAlignment="Bottom" Width="50" Fill="Yellow" />
-                <TextBlock Height="50" HorizontalAlignment="Center" Grid.Column="2" Grid.Row="1" Name="YellowCountShadow" Text="0" VerticalAlignment="Bottom" FontSize="35" Foreground="Black">
-            <TextBlock.Effect>
-            <BlurEffect Radius="2.0" KernelType="Box" />
-            </TextBlock.Effect></TextBlock>
-                <TextBlock Height="50" HorizontalAlignment="Center" Grid.Column="2" Grid.Row="1" Name="YellowCount" Text="0" VerticalAlignment="Bottom" FontSize="35" Foreground="White" />
-                <!-- Green counter -->
-                <Rectangle Height="50" HorizontalAlignment="Center" Grid.Column="3" Grid.Row="1" Name="GreenRock" Stroke="Black" VerticalAlignment="Bottom" Width="50" Fill="Green" />
-                <TextBlock Height="50" HorizontalAlignment="Center" Grid.Column="3" Grid.Row="1" Name="GreenCountShadow" Text="0" VerticalAlignment="Bottom" FontSize="35" Foreground="Black">
-            <TextBlock.Effect>
-            <BlurEffect Radius="2.0" KernelType="Box" />
-            </TextBlock.Effect></TextBlock>
-                <TextBlock Height="50" HorizontalAlignment="Center" Grid.Column="3" Grid.Row="1" Name="GreenCount" Text="0" VerticalAlignment="Bottom" FontSize="35" Foreground="White" />
-                <!-- Blue counter -->
-                <Rectangle Height="50" HorizontalAlignment="Center" Grid.Column="4" Grid.Row="1" Name="BlueRock" Stroke="Black" VerticalAlignment="Bottom" Width="50" Fill="Blue" />
-                <TextBlock Height="50" HorizontalAlignment="Center" Grid.Column="4" Grid.Row="1" Name="BlueCountShadow" Text="0" VerticalAlignment="Bottom" FontSize="35" Foreground="Black">
-            <TextBlock.Effect>
-            <BlurEffect Radius="2.0" KernelType="Box" />
-            </TextBlock.Effect></TextBlock>
-                <TextBlock Height="50" HorizontalAlignment="Center" Grid.Column="4" Grid.Row="1" Name="BlueCount" Text="0" VerticalAlignment="Bottom" FontSize="35" Foreground="White" />
-                <!-- Purple counter -->
-                <Rectangle Height="50" HorizontalAlignment="Center" Grid.Column="5" Grid.Row="1" Name="PurpleRock" Stroke="Black" VerticalAlignment="Bottom" Width="50" Fill="Purple" />
-                <TextBlock Height="50" HorizontalAlignment="Center" Grid.Column="5" Grid.Row="1" Name="PurpleCountShadow" Text="0" VerticalAlignment="Bottom" FontSize="35" Foreground="Black">
-            <TextBlock.Effect>
-            <BlurEffect Radius="2.0" KernelType="Box" />
-            </TextBlock.Effect></TextBlock>
-                <TextBlock Height="50" HorizontalAlignment="Center" Grid.Column="5" Grid.Row="1" Name="PurpleCount" Text="0" VerticalAlignment="Bottom" FontSize="35" Foreground="White" />
-                <!-- First row labels -->
-                <TextBlock Height="20" HorizontalAlignment="Center" Grid.Column="0" Grid.Row="0" Name="RedTextBlock" Text="Red" VerticalAlignment="Bottom" FontWeight="UltraBold" />
-                <TextBlock Height="20" HorizontalAlignment="Center" Grid.Column="1" Grid.Row="0" Name="OrangeTextBlock" Text="Orange" VerticalAlignment="Bottom" />
-                <TextBlock Height="20" HorizontalAlignment="Center" Grid.Column="2" Grid.Row="0" Name="YellowTextBlock" Text="Yellow" VerticalAlignment="Bottom" />
-                <TextBlock Height="20" HorizontalAlignment="Center" Grid.Column="3" Grid.Row="0" Name="GreenTextBlock" Text="Green" VerticalAlignment="Bottom" />
-                <TextBlock Height="20" HorizontalAlignment="Center" Grid.Column="4" Grid.Row="0" Name="BlueTextBlock" Text="Blue" VerticalAlignment="Bottom" />
-                <TextBlock Height="20" HorizontalAlignment="Center" Grid.Column="5" Grid.Row="0" Name="PurpleTextBlock" Text="Purple" VerticalAlignment="Bottom" />
-                <Button Name="Rock_Restorer" Content="Restore" Height="30" HorizontalAlignment="Center" Width="73" Click="Rock_Restorer_Click" Grid.Row="3" Grid.ColumnSpan="6" />
-            </Grid>
+            <rock:RockCounter Name="rockCounter" Canvas.Left="1132" Canvas.Top="933" />
             <CameraSlidersUC:CSUC x:Name="MainCameraSlider" Visibility="Visible" Canvas.Left="36" Canvas.Top="384" Width="414" />
             <TiltSliderUC:TSUC x:Name="TiltSlider" Visibility="Visible" Canvas.Left="1421" Canvas.Top="201" Width="75" />
-=======
-            <rock:RockCounter Name="rockCounter" Canvas.Left="1132" Canvas.Top="933" />
-            <CameraSlidersUC:CSUC Name="Sliders" Visibility="Visible" Canvas.Left="36" Canvas.Top="384" Width="414" />
->>>>>>> f0ad9077
         </Canvas>
         
         <!-- BEGIN sub camera windows -->
