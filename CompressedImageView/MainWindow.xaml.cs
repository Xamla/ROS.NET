﻿#region Imports

using System.Collections.Generic;
using System.Linq;
using System.Text;
using System.Windows;
using System.Windows.Controls;
using System.Windows.Data;
using System.Windows.Documents;
using System.Windows.Input;
using System.Windows.Media;
using System.Windows.Media.Imaging;
using System.Windows.Navigation;
using System.Windows.Shapes;
using System.Diagnostics;
using System;
using System.IO;
using System.Threading;
using Messages;
using Messages.custom_msgs;
using Ros_CSharp;
using XmlRpc_Wrapper;
using Int32 = Messages.std_msgs.Int32;
using String = Messages.std_msgs.String;
using m = Messages.std_msgs;
using gm = Messages.geometry_msgs;
using nm = Messages.nav_msgs;
using sm = Messages.sensor_msgs;
using Messages.rock_publisher;
using System.IO;
using am = Messages.sample_acquisition;

// for threading
using System.Windows.Threading;

// for controller; don't forget to include Microsoft.Xna.Framework in References
using Microsoft.Xna.Framework;
using Microsoft.Xna.Framework.Input;

// for timer
using System.Timers;

#endregion

namespace WpfApplication1
{
    public partial class MainWindow : Window
    {

        //checks is rocks restored
        bool rocks_restored = false;

        // controller
        GamePadState currentState;

        // nodes
        NodeHandle nh;

        // timer near end, timer ended
        bool end, near;

        // initialize timer values; 1 full hour
        int hours = 1, minutes = 0, seconds = 0;

        Publisher<m.Byte> multiplexPub;
        Publisher<gm.Twist> velPub;
        Publisher<am.ArmMovement> armPub;

        TabItem[] mainCameras, subCameras;
        public ROS_ImageWPF.CompressedImageControl[] mainImages;
        public ROS_ImageWPF.SlaveImage[] subImages;

        DispatcherTimer controllerUpdater;

        private const int back_cam = 1;
        private const int front_cam = 0;
        //Stopwatch
        Stopwatch sw = new Stopwatch();

        // 
        private DetectionHelper[] detectors;

        private bool _adr;

        private void adr(bool status)
        {
            if (_adr != status)
            {
                _adr = status;
                mainImages[back_cam].Transform(status ? -1 : 1, 1);
                subImages[back_cam].Transform(status ? -1 : 1, 1);
                subImages[front_cam].Transform(status ? 1 : -1, 1);
            }
        }
        
        // initialize stuff for MainWindow
        public MainWindow()
        {
            InitializeComponent();
        }


        private void Window_Loaded(object sender, RoutedEventArgs e)
        {
            controllerUpdater = new DispatcherTimer() { Interval = new TimeSpan(0, 0, 0, 0, 100) };
            controllerUpdater.Tick += Link;
            controllerUpdater.Start();

            new Thread(() =>
            {
                // ROS stuff
                ROS.ROS_MASTER_URI = "http://10.0.3.88:11311";
                ROS.Init(new string[0], "The_UI_" + System.Environment.MachineName.Replace("-", "__"));
                nh = new NodeHandle();
                Dispatcher.Invoke(new Action(() =>
                {
                    armGauge.startListening(nh);
                    battvolt.startListening(nh);
                    EStop.startListening(nh);
                }));

                velPub = nh.advertise<gm.Twist>("/cmd_vel", 1);
                multiplexPub = nh.advertise<m.Byte>("/cam_select", 1);
                armPub = nh.advertise<am.ArmMovement>("/arm/movement", 1);

                new Thread(() =>
                {
                    while (!ROS.shutting_down)
                    {
                        ROS.spinOnce(ROS.GlobalNodeHandle);
                        Thread.Sleep(10);
                    }
                }).Start();

                Dispatcher.Invoke(new Action(() =>
                {
                    mainCameras = new TabItem[] { MainCamera1, MainCamera2, MainCamera3, MainCamera4 };
                    subCameras = new TabItem[] { SubCamera1, SubCamera2, SubCamera3, SubCamera4 };
                    mainImages = new ROS_ImageWPF.CompressedImageControl[mainCameras.Length];
                    subImages = new ROS_ImageWPF.SlaveImage[subCameras.Length];
                    for (int i = 0; i < mainCameras.Length; i++)
                    {
                        mainImages[i] = (mainCameras[i].Content as ROS_ImageWPF.CompressedImageControl);
                        subImages[i] = (subCameras[i].Content as ROS_ImageWPF.SlaveImage);
                        mainImages[i].AddSlave(subImages[i]);
                    }
                    subCameras[1].Focus();
                    adr(false);

                    // instantiating some global helpers
                    detectors = new DetectionHelper[4];
                    for (int i = 0; i < 4; ++i)
                    {
                        detectors[i] = new DetectionHelper(nh, i, this);
                    }
                }));

                // drawing boxes ????
                int x = 0, y = 0;
                while (ROS.ok)
                {
                    Dispatcher.BeginInvoke(new Action(() =>
                    {
                        for (int i = 0; i < 4; ++i)
                        {
                            detectors[i].churnAndBurn();
                        }

<<<<<<< HEAD
                        //call churn and burn on all detectors
                        DateTime dt = DateTime.Now;
                        if (!detectors[0].boxesOnScreen.ContainsKey(dt))
                            detectors[0].boxesOnScreen.Add(dt, mainImages[0].DrawABox(new System.Windows.Point((x++) % (int)Math.Round(mainImages[0].ActualWidth), (y++) % (int)Math.Round(mainImages[0].ActualHeight)), 50, 50, mainImages[0].ActualWidth, mainImages[0].ActualHeight));
=======
                        DateTime dt = DateTime.Now;
                       // if (!detectors[0].boxesOnScreen.ContainsKey(dt))
                            //detectors[0].boxesOnScreen.Add(dt, mainImages[0].DrawABox(new System.Windows.Point((x++) % (int)Math.Round(mainImages[0].ActualWidth), (y++) % (int)Math.Round(mainImages[0].ActualHeight)), 50, 50, mainImages[0].ActualWidth, mainImages[0].ActualHeight));

>>>>>>> 683726e3
                    }));
                    Thread.Sleep(10);
                }
            }).Start();
        }

        // close ros when application closes
        protected override void OnClosed(EventArgs e)
        {
            ROS.shutdown();
            base.OnClosed(e);
        }

        // timer delegate
        public void Timer(object dontcare, EventArgs alsodontcare)
        {
            // display timer
            TimerTextBlock.Text = "Elapsed: " + hours.ToString("D2") + ':' + minutes.ToString("D2") + ':' + seconds.ToString("D2");

            // change timer textblock to yellow when near = true;
            if (near == true)
                TimerTextBlock.Foreground = Brushes.Yellow;

            // change timer textblock to red when end = true
            if (end == true)
            {
                TimerTextBlock.Foreground = Brushes.Red;

                // display end of time in timer textblock
                TimerStatusTextBlock.Text = "END OF TIME";
                // display this in timer status textblock when end is true
                TimerTextBlock.Text = "Press Right Stick to restart";
                TimerStatusTextBlock.Foreground = Brushes.Red;
            }
        }

        // controller link dispatcher
        public void Link(object sender, EventArgs dontcare)
        {
            // get state of player one
            currentState = GamePad.GetState(PlayerIndex.One);

            // if controller is connected...
            if (currentState.IsConnected)
            {
                // ...say its connected in the textbloxk, color it green cuz its good to go
                LinkTextBlock.Text = "Controller: Connected";
                LinkTextBlock.Foreground = Brushes.Green;

                foreach (Buttons b in Enum.GetValues(typeof(Buttons)))
                {
                    Button(b);
                }
                double left_y = currentState.ThumbSticks.Left.Y;
                double left_x = currentState.ThumbSticks.Left.X;            
                
                if (_adr)
                {
                    left_x *= -1;
                    left_y *= -1;
                }
                gm.Twist vel = new gm.Twist { linear = new gm.Vector3 { x = left_y * _trans.Value }, angular = new gm.Vector3 { z = left_x * _rot.Value } };
                if(velPub != null)
                    velPub.publish(vel);
                
                //arm controls via joystick are done here.
                double right_y = currentState.ThumbSticks.Right.Y;
                double right_x = currentState.ThumbSticks.Right.X;
                double right_trigger = currentState.Triggers.Right;

                am.ArmMovement armmove = new am.ArmMovement();

                armmove.velocity = true;
                armmove.position = false;

                armmove.pan_motor_velocity = right_x;
                armmove.tilt_motor_velocity = right_y;
                armmove.cable_motor_velocity = right_trigger;

                if (armPub != null)
                    armPub.publish(armmove);

            }
            // unless if controller is not connected...
            else if (!currentState.IsConnected)
            {
                // ...have program complain controller is disconnected
                LinkTextBlock.Text = "Controller: Disconnected";
                LinkTextBlock.Foreground = Brushes.Red;
            }
        }

        private byte maincameramask, secondcameramask;

        // when MainCameraControl tabs are selected
        private void MainCameraTabControl_SelectionChanged(object sender, SelectionChangedEventArgs e)
        {
            maincameramask = (byte)Math.Round(Math.Pow(2.0, MainCameraTabControl.SelectedIndex));

            //enter ADR?
            if (MainCameraTabControl.SelectedIndex == back_cam)
            {
                SubCameraTabControl.SelectedIndex = front_cam;
                adr(true);
            }
            else
                adr(false);

            JimCarry();
        }

        // When SubCameraTabControl tabs are selected
        private void SubCameraTabControl_SelectionChanged(object sender, SelectionChangedEventArgs e)
        {
            secondcameramask = (byte)Math.Round(Math.Pow(2.0, SubCameraTabControl.SelectedIndex));
            JimCarry();
        }


        //What an odd name to give a function...
        private void JimCarry()
        {
            if (multiplexPub == null) return;
            m.Byte msg = new m.Byte { data = (byte)(maincameramask | secondcameramask) };
            Console.WriteLine("SENDING CAM SELECT: " + msg.data);
            multiplexPub.publish(msg);
        }

        private List<Buttons> knownToBeDown = new List<Buttons>();
        public void Button(Buttons b)
        {
            // if a is pressed
            if (currentState.IsButtonDown(b))
            {
                if (knownToBeDown.Contains(b))
                    return;
                knownToBeDown.Add(b);
                Console.WriteLine("" + b.ToString() + " pressed");

                switch (b)
                {
                    case Buttons.Start:
                        if (end == false)
                        {
                            Console.WriteLine("Start timer");
                            // display that timer is ticking
                            TimerStatusTextBlock.Text = "Ticking...";
                            // display in blue
                            TimerStatusTextBlock.Foreground = Brushes.Blue;
                        }
                        break;
                    case Buttons.Back:
                        if (end == false)
                        {
                            Console.WriteLine("Pause timer");
                            // display that timer is paused
                            TimerStatusTextBlock.Text = "Paused";
                            // display in yellow
                            TimerStatusTextBlock.Foreground = Brushes.Yellow;
                        }
                        break;
                    case Buttons.DPadDown: rockCounter.DPadButton(RockCounterUC.RockCounter.DPadDirection.Down, true); break;
                    case Buttons.DPadUp: rockCounter.DPadButton(RockCounterUC.RockCounter.DPadDirection.Up, true); break;
                    case Buttons.DPadLeft: rockCounter.DPadButton(RockCounterUC.RockCounter.DPadDirection.Left, true); break;
                    case Buttons.DPadRight: rockCounter.DPadButton(RockCounterUC.RockCounter.DPadDirection.Right, true); break;
                    case Buttons.RightStick: RightStickButton(); break;
                }
            }
            else
                knownToBeDown.Remove(b);
        }

        // right stick function; reset timer
        public void RightStickButton()
        {
            // if right stick is clicked/pressed
            if (currentState.Buttons.RightStick == ButtonState.Pressed)
            {
                // if timer is at the end
                if (end == true)
                {
                    Console.WriteLine("Right stick pressed");
                    // reset hours to one
                    hours = 1;
                    // reset minutes to 0
                    minutes = 0;
                    // reset seconds to 0
                    seconds = 0;
                    // reset near to false
                    near = false;
                    // reset end to false
                    end = false;
                    // display timer info in green 
                    TimerStatusTextBlock.Foreground = Brushes.Green;
                    // display timer info as ready
                    TimerStatusTextBlock.Text = "Ready";
                    // display timer in black
                    TimerTextBlock.Foreground = Brushes.Black;
                }
            }
        }
    }

    // we get one of these helpers for each camera
    // what excellent service
    public class DetectionHelper {
        public SortedList<DateTime, System.Windows.Shapes.Rectangle> boxesOnScreen = new SortedList<DateTime,System.Windows.Shapes.Rectangle>(); // we need to read detections and add them to this in the callback
        int cameraNumber; // 0, 1, 2, or 3
        Subscriber<imgDataArray> sub;
        ROS_ImageWPF.CompressedImageControl primary;
        ROS_ImageWPF.SlaveImage secondary;

        public DetectionHelper(NodeHandle node, int cameraNumber, MainWindow w) {
            sub = node.subscribe<imgDataArray>("/camera" + cameraNumber + "/detects", 1000, detectCallback);
            this.cameraNumber = cameraNumber;
            primary = w.mainImages[cameraNumber];
            secondary = w.subImages[cameraNumber];
        }

        public void churnAndBurn() {
            while (boxesOnScreen.Count > 0 && DateTime.Now.Subtract(boxesOnScreen.Keys[0]).TotalMilliseconds > 1000)
            {
                if (!primary.EraseABox(boxesOnScreen[boxesOnScreen.Keys[0]]))
                    secondary.EraseABox(boxesOnScreen[boxesOnScreen.Keys[0]]);
                boxesOnScreen.RemoveAt(0);
            }
        }

        // ugh this function is blocking right now
        void detectCallback(imgDataArray detections)
        {
            foreach (imgData box in detections.rockData)
            {
<<<<<<< HEAD
                System.Windows.Point tl = new System.Windows.Point(img.x, img.y);
                DateTime dt = DateTime.Now;
                if (img.cameraID == cameraNumber) // && cameraNumber is selected as Primary
                {
                    if (!boxesOnScreen.ContainsKey(dt))
                        boxesOnScreen.Add(dt, primary.DrawABox(tl, img.width, img.height, 864, 480));
=======
                System.Windows.Point tl = new System.Windows.Point(box.x, box.y);
                // if it's on this helper's camera, add it to the list of boxes on screen, and draw the box on the correct window
                if (box.cameraID == cameraNumber) // && cameraNumber is selected as Primary
                {
                    primary.Dispatcher.BeginInvoke(new Action(() =>
                    {
                        boxesOnScreen.Add(DateTime.Now, primary.DrawABox(tl, box.width, box.height, 864, 480));
                    }));
                    Thread.Sleep(10);
>>>>>>> 683726e3
                }
                else if (box.cameraID == cameraNumber) // && cameraNumber is selected as Secondary
                {
<<<<<<< HEAD
                    if (!boxesOnScreen.ContainsKey(dt))
                        boxesOnScreen.Add(dt, secondary.DrawABox(tl, img.width, img.height, 864, 480));
=======
                    secondary.Dispatcher.BeginInvoke(new Action(() =>
                    {
                        boxesOnScreen.Add(DateTime.Now, secondary.DrawABox(tl, box.width, box.height, 864, 480));
                    }));
                    Thread.Sleep(10);
>>>>>>> 683726e3
                }
            }

        }
    }
}<|MERGE_RESOLUTION|>--- conflicted
+++ resolved
@@ -165,18 +165,6 @@
                         {
                             detectors[i].churnAndBurn();
                         }
-
-<<<<<<< HEAD
-                        //call churn and burn on all detectors
-                        DateTime dt = DateTime.Now;
-                        if (!detectors[0].boxesOnScreen.ContainsKey(dt))
-                            detectors[0].boxesOnScreen.Add(dt, mainImages[0].DrawABox(new System.Windows.Point((x++) % (int)Math.Round(mainImages[0].ActualWidth), (y++) % (int)Math.Round(mainImages[0].ActualHeight)), 50, 50, mainImages[0].ActualWidth, mainImages[0].ActualHeight));
-=======
-                        DateTime dt = DateTime.Now;
-                       // if (!detectors[0].boxesOnScreen.ContainsKey(dt))
-                            //detectors[0].boxesOnScreen.Add(dt, mainImages[0].DrawABox(new System.Windows.Point((x++) % (int)Math.Round(mainImages[0].ActualWidth), (y++) % (int)Math.Round(mainImages[0].ActualHeight)), 50, 50, mainImages[0].ActualWidth, mainImages[0].ActualHeight));
-
->>>>>>> 683726e3
                     }));
                     Thread.Sleep(10);
                 }
@@ -410,40 +398,29 @@
         {
             foreach (imgData box in detections.rockData)
             {
-<<<<<<< HEAD
-                System.Windows.Point tl = new System.Windows.Point(img.x, img.y);
+                System.Windows.Point tl = new System.Windows.Point(box.x, box.y);
                 DateTime dt = DateTime.Now;
-                if (img.cameraID == cameraNumber) // && cameraNumber is selected as Primary
-                {
-                    if (!boxesOnScreen.ContainsKey(dt))
-                        boxesOnScreen.Add(dt, primary.DrawABox(tl, img.width, img.height, 864, 480));
-=======
-                System.Windows.Point tl = new System.Windows.Point(box.x, box.y);
                 // if it's on this helper's camera, add it to the list of boxes on screen, and draw the box on the correct window
                 if (box.cameraID == cameraNumber) // && cameraNumber is selected as Primary
                 {
-                    primary.Dispatcher.BeginInvoke(new Action(() =>
-                    {
-                        boxesOnScreen.Add(DateTime.Now, primary.DrawABox(tl, box.width, box.height, 864, 480));
-                    }));
-                    Thread.Sleep(10);
->>>>>>> 683726e3
+			 primary.Dispatcher.BeginInvoke(new Action(() =>
+                         {
+                              if (!boxesOnScreen.ContainsKey(dt))	                      
+                                  boxesOnScreen.Add(dt, primary.DrawABox(tl, box.width, box.height, 864, 480));
+        	         }));
+
                 }
                 else if (box.cameraID == cameraNumber) // && cameraNumber is selected as Secondary
                 {
-<<<<<<< HEAD
-                    if (!boxesOnScreen.ContainsKey(dt))
-                        boxesOnScreen.Add(dt, secondary.DrawABox(tl, img.width, img.height, 864, 480));
-=======
-                    secondary.Dispatcher.BeginInvoke(new Action(() =>
-                    {
-                        boxesOnScreen.Add(DateTime.Now, secondary.DrawABox(tl, box.width, box.height, 864, 480));
-                    }));
-                    Thread.Sleep(10);
->>>>>>> 683726e3
-                }
-            }
-
+                         secondary.Dispatcher.BeginInvoke(new Action(() =>
+                         {
+                              if (!boxesOnScreen.ContainsKey(dt))	                      
+                                  boxesOnScreen.Add(dt, secondary.DrawABox(tl, box.width, box.height, 864, 480));
+        	         }));
+
+
+                }
+            }
         }
     }
 }