﻿using System;
using System.Collections.Generic;
using System.Linq;
using System.Text;
using System.Windows;
using System.Windows.Controls;
using System.Windows.Data;
using System.Windows.Documents;
using System.Windows.Input;
using System.Windows.Media;
using System.Windows.Media.Imaging;
using System.Windows.Navigation;
using System.Windows.Shapes;
using System.IO;
using System.Threading;
using Messages;
using Messages.custom_msgs;
using Ros_CSharp;
using XmlRpc_Wrapper;
using Int32 = Messages.std_msgs.Int32;
using String = Messages.std_msgs.String;
using m = Messages.std_msgs;

namespace BattVoltUC
{
    /// <summary>
    /// Interaction logic for UserControl1.xaml
    /// </summary>
    public partial class BattVolt : UserControl
    {

        Subscriber<m.Float32> sub;

        public BattVolt()
        {
            InitializeComponent();
        }

        private void UserControl_Loaded(object sender, RoutedEventArgs e)
        {

        }

        public void startListening(NodeHandle node)
        {

            sub = node.subscribe<m.Float32>("/Voltage", 1000, callbackVoltMonitor);
            new Thread(() =>
            {
                while (!ROS.shutting_down)
                {
                    ROS.spinOnce(node);
                    Thread.Sleep(1);
                }
            }).Start();

        }

        public void callbackVoltMonitor( m.Float32 msg)
        {
<<<<<<< HEAD
            Dispatcher.BeginInvoke(new Action(()=>{
                textBlock1.Text = msg.ToString() + "v";
=======

            Dispatcher.BeginInvoke(new Action(() =>
            {
                textBlock1.Text = msg.data + "v";

>>>>>>> 79db55cd
            }));

        }

    }
}<|MERGE_RESOLUTION|>--- conflicted
+++ resolved
@@ -58,16 +58,10 @@
 
         public void callbackVoltMonitor( m.Float32 msg)
         {
-<<<<<<< HEAD
-            Dispatcher.BeginInvoke(new Action(()=>{
-                textBlock1.Text = msg.ToString() + "v";
-=======
-
             Dispatcher.BeginInvoke(new Action(() =>
             {
                 textBlock1.Text = msg.data + "v";
 
->>>>>>> 79db55cd
             }));
 
         }
