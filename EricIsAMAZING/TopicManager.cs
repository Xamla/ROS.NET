﻿#region USINGZ

using System;
using System.Collections;
using System.Collections.Generic;
using System.Linq;
using System.Runtime.InteropServices;
using Messages;
using XmlRpc_Wrapper;
using m = Messages.std_msgs;
using gm = Messages.geometry_msgs;
using nm = Messages.nav_msgs;

#endregion

namespace Ros_CSharp
{
    public class TopicManager
    {
        #region Delegates

        public delegate byte[] SerializeFunc();

        #endregion

        private static TopicManager _instance;

        private List<Publication> advertised_topics = new List<Publication>();
        private object advertised_topics_mutex = new object();
        private List<string> advertised_topics_names = new List<string>();
        private object advertised_topics_names_mutex = new object();
        private bool shutting_down;
        private object shutting_down_mutex = new object();
        private object subs_mutex = new object();
        private List<Subscription> subscriptions = new List<Subscription>();

        public static TopicManager Instance
        {
            get
            {
                if (_instance == null) _instance = new TopicManager();
                return _instance;
            }
        }

        public void Start()
        {
            lock (shutting_down_mutex)
            {
                shutting_down = false;

                XmlRpcManager.Instance.bind("publisherUpdate", pubUpdateCallback);
                XmlRpcManager.Instance.bind("requestTopic", requestTopicCallback);
                XmlRpcManager.Instance.bind("getBusStats", getBusStatusCallback);
                XmlRpcManager.Instance.bind("getBusInfo", getBusInfoCallback);
                XmlRpcManager.Instance.bind("getSubscriptions", getSubscriptionsCallback);
                XmlRpcManager.Instance.bind("getPublications", getPublicationsCallback);

                PollManager.Instance.addPollThreadListener(processPublishQueues);
            }
        }

        public void shutdown()
        {
            lock (shutting_down_mutex)
            {
                if (shutting_down) return;
                lock (subs_mutex)
                {
                    shutting_down = false;
                }
                XmlRpcManager.Instance.unbind("publisherUpdate");
                XmlRpcManager.Instance.unbind("requestTopic");
                XmlRpcManager.Instance.unbind("getBusStats");
                XmlRpcManager.Instance.unbind("getBusInfo");
                XmlRpcManager.Instance.unbind("getSubscriptions");
                XmlRpcManager.Instance.unbind("getPublications");

                lock (advertised_topics_mutex)
                {
                    foreach (Publication p in advertised_topics)
                    {
                        if (!p.Dropped)
                            unregisterPublisher(p.Name);
                        p.drop();
                    }
                    advertised_topics.Clear();
                }

                lock (subs_mutex)
                {
                    foreach (Subscription s in subscriptions)
                    {
                        unregisterSubscriber(s.name);
                        s.shutdown();
                    }
                    subscriptions.Clear();
                }
            }
        }

        public void getAdvertisedTopics(ref List<string> topics)
        {
            lock (advertised_topics_names_mutex)
            {
                topics = new List<string>(advertised_topics_names);
            }
        }

        public void getSubscribedTopics(ref List<string> topics)
        {
            lock (subs_mutex)
            {
                topics.Clear();
                topics.AddRange(subscriptions.Select(s => s.name));
            }
        }

        public Publication lookupPublication(string topic)
        {
            lock (advertised_topics_mutex)
            {
                return lookupPublicationWithoutLock(topic);
            }
        }

        private bool isValid<T>(AdvertiseOptions<T> ops) where T : IRosMessage, new()
        {
            if (ops.datatype == "*")
                throw new Exception("Advertising with * as the datatype is not allowed.  Topic [" + ops.topic + "]");
            if (ops.md5sum == "*")
                throw new Exception("Advertising with * as the md5sum is not allowed.  Topic [" + ops.topic + "]");
            if (ops.md5sum == "")
                throw new Exception("Advertising on topic [" + ops.topic + "] with an empty md5sum");
            if (ops.datatype == "")
                throw new Exception("Advertising on topic [" + ops.topic + "] with an empty datatype");
            if (ops.message_definition == "")
                EDB.WriteLine
                    ("Danger, Will Robinson... Advertising on topic [" + ops.topic +
                     "] with an empty message definition. Some tools (that don't exist in this implementation) may not work correctly");
            return true;
        }

        public bool advertise<T>(AdvertiseOptions<T> ops, SubscriberCallbacks callbacks) where T : IRosMessage, new()
        {
            if (!isValid(ops)) return false;
            Publication pub = null;
            lock (advertised_topics_mutex)
            {
                if (shutting_down)
                    return false;
                pub = lookupPublicationWithoutLock(ops.topic);
                if (pub != null)
                {
                    if (pub.Md5sum != ops.md5sum)
                    {
                        EDB.WriteLine
                            ("Tried to advertise on topic [{0}] with md5sum [{1}] and datatype [{2}], but the topic is already advertised as md5sum [{3}] and datatype [{4}]",
                             ops.topic, ops.md5sum,
                             ops.datatype, pub.Md5sum, pub.DataType);
                        return false;
                    }
                }
                else
                    pub = new Publication(ops.topic, ops.datatype, ops.md5sum, ops.message_definition, ops.queue_size,
                                          ops.latch, ops.has_header);
                pub.addCallbacks(callbacks);
                advertised_topics.Add(pub);
            }

            lock (advertised_topics_names_mutex)
            {
                advertised_topics_names.Add(ops.topic);
            }

            bool found = false;
            Subscription sub = null;
            lock (subs_mutex)
            {
                foreach (Subscription s in subscriptions)
                {
                    if (s.name == ops.topic && md5sumsMatch(s.md5sum, ops.md5sum) && !s.IsDropped)
                    {
                        found = true;
                        sub = s;
                        break;
                    }
                }
            }

            if (found)
                sub.addLocalConnection(pub);

            XmlRpcValue args = new XmlRpcValue(this_node.Name, ops.topic, ops.datatype, XmlRpcManager.Instance.uri),
                        result = new XmlRpcValue(),
                        payload = new XmlRpcValue();
            master.execute("registerPublisher", args, ref result, ref payload, true);            
            return true;
        }

        public bool subscribe<T>(SubscribeOptions<T> ops) where T : IRosMessage, new()
        {
            lock (subs_mutex)
            {
                if (addSubCallback(ops))
                    return true;
                if (shutting_down)
                    return false;
                if (ops.md5sum == "")
                    throw subscribeFail(ops, "with an empty md5sum");
                if (ops.datatype == "")
                    throw subscribeFail(ops, "with an empty datatype");
                if (ops.helper == null)
                    throw subscribeFail(ops, "without a callback");
                string md5sum = ops.md5sum;
                string datatype = ops.datatype;
                Subscription s = new Subscription(ops.topic, md5sum, datatype);                
                s.addCallback(ops.helper, ops.md5sum, ops.callback_queue, ops.queue_size, ops.allow_concurrent_callbacks, ops.topic);
                if (!registerSubscriber(s, ops.datatype))
                {
                    EDB.WriteLine("Couldn't register subscriber on topic [{0}]", ops.topic);
                    s.shutdown();
                    return false;
                }
                subscriptions.Add(s);
                return true;
            }
        }

        public Exception subscribeFail<T>(SubscribeOptions<T> ops, string reason) where T : IRosMessage, new()
        {
            return new Exception("Subscribing to topic [" + ops.topic + "] " + reason);
        }

        public bool unsubscribe(string topic, ISubscriptionCallbackHelper sbch)
        {
            Subscription sub = null;
            lock (subs_mutex)
            {
                if (shutting_down) return false;
                foreach (Subscription s in subscriptions)
                {
                    if (s.name == topic)
                    {
                        sub = s;
                        break;
                    }
                }
            }
            if (sub == null) return false;
            sub.removeCallback(sbch);
            if (sub.NumCallbacks == 0)
            {
                lock (subs_mutex)
                {
                    subscriptions.Remove(sub);

                    if (!unregisterSubscriber(topic))
                        EDB.WriteLine("Couldn't unregister subscriber for topic [" + topic + "]");
                }

                sub.shutdown();
                return true;
            }
            return true;
        }

        public int getNumPublishers(string topic)
        {
            lock (subs_mutex)
            {
                if (shutting_down) return 0;

                foreach (Subscription t in subscriptions)
                {
                    if (!t.IsDropped && t.name == topic)
                        return t.NumPublishers;
                }
            }
            return 0;
        }

        public int getNumSubscribers(string topic)
        {
            lock (advertised_topics_mutex)
            {
                if (shutting_down) return 0;
                Publication p = lookupPublicationWithoutLock(topic);
                if (p != null)
                    return p.NumSubscribers;
                return 0;
            }
        }

        public int getNumSubscriptions()
        {
            lock (subs_mutex)
            {
                return subscriptions.Count;
            }
        }

        public void publish<M>(string topic, M message) where M : IRosMessage, new()
        {
            publish(topic, message.Serialize, message);
        }

        public void publish(string topic, IRosMessage message)
        {
            publish(topic, message.Serialize, message);
        }

        public void publish(string topic, SerializeFunc serfunc, IRosMessage msg)
        {
            if (msg == null) return;
            lock (advertised_topics_mutex)
            {
<<<<<<< HEAD
                if (!ROS.ok || shutting_down) return;

                Publication p = lookupPublicationWithoutLock(topic);
=======
                Publication p;
                if ((p = lookupPublicationWithoutLock(topic)) == null || shutting_down) return;
>>>>>>> 12ac9afd
                p.connection_header = new Header { Values = new Hashtable() };
                p.connection_header.Values["type"] = p.DataType;
                p.connection_header.Values["md5sum"] = p.Md5sum;
                p.connection_header.Values["message_definition"] = p.MessageDefinition;
                p.connection_header.Values["callerid"] = this_node.Name;
                p.connection_header.Values["latching"] = p.Latch;

                if (p == null) return;
                if (p.HasSubscribers || p.Latch)
                {
                    bool nocopy = false;
                    bool serialize = false;
                    if (msg != null && msg.msgtype != MsgTypes.Unknown)
                    {
                        p.getPublishTypes(ref serialize, ref nocopy, ref msg.msgtype);
                    }
                    else
                        serialize = true;
                    msg.Serialized = serfunc();
                    
                    

                    p.publish(msg);

                    if (serialize)
                        PollManager.Instance.poll_set.signal();
                }
                else
                    p.incrementSequence();
            }
        }

        public void incrementSequence(string topic)
        {
            Publication pub = lookupPublication(topic);
            if (pub != null)
                pub.incrementSequence();
        }

        public bool isLatched(string topic)
        {
            Publication pub = lookupPublication(topic);
            if (pub != null) return pub.Latch;
            return false;
        }

        public bool md5sumsMatch(string lhs, string rhs)
        {
            return (lhs == "*" || rhs == "*" || lhs == rhs);
        }

        public bool addSubCallback<M>(SubscribeOptions<M> ops) where M : IRosMessage, new()
        {
            bool found = false;
            bool found_topic = false;
            Subscription sub = null;
            if (shutting_down) return false;
            foreach (Subscription s in subscriptions)
            {
                sub = s;
                if (!sub.IsDropped && sub.name == ops.topic)
                {
                    found_topic = true;
                    if (md5sumsMatch(ops.md5sum, sub.md5sum))
                        found = true;
                    break;
                }
            }
            if (found_topic && !found)
                throw new Exception
                    ("Tried to subscribe to a topic with the same name but different md5sum as a topic that was already subscribed [" +
                     ops.datatype + "/" + ops.md5sum + " vs. " + sub.datatype + "/" +
                     sub.md5sum + "]");
            else if (found)
                if (
                    !sub.addCallback(ops.helper, ops.md5sum, ops.callback_queue, ops.queue_size,
                                     ops.allow_concurrent_callbacks, ops.topic))
                    return false;
            return found;
        }

        public bool requestTopic(string topic, XmlRpcValue protos, ref XmlRpcValue ret)
        {
            for (int proto_idx = 0; proto_idx < protos.Size; proto_idx++)
            {
                XmlRpcValue proto = protos[proto_idx];
                if (proto.Type != TypeEnum.TypeArray)
                {
                    EDB.WriteLine("requestTopic protocol list was not a list of lists");
                    return false;
                }
                if (proto[0].Type != TypeEnum.TypeString)
                {
                    EDB.WriteLine(
                        "requestTopic received a protocol list in which a sublist did not start with a string");
                    return false;
                }

                string proto_name = proto[0].Get<string>();

                if (proto_name == "TCPROS")
                {
                    XmlRpcValue tcp_ros_params = new XmlRpcValue("TCPROS", network.host, ConnectionManager.Instance.TCPPort);
                    ret.Set(0, 1);
                    ret.Set(1, "");
                    ret.Set(2, tcp_ros_params);
                    return true;
                }
                else if (proto_name == "UDPROS")
                {
                    EDB.WriteLine("IGNORING UDP GIZNARBAGE");
                }
                else
                    EDB.WriteLine("an unsupported protocol was offered: [{0}]", proto_name);
            }
            EDB.WriteLine("The caller to requestTopic has NO IDEA WHAT'S GOING ON!");
            return false;
        }

        public bool isTopicAdvertised(string topic)
        {
            return advertised_topics.Count((o) => o.Name == topic) > 0;
        }

        public bool registerSubscriber(Subscription s, string datatype)
        {
            string fuckinguriyo = XmlRpcManager.Instance.uri;

            XmlRpcValue args = new XmlRpcValue(this_node.Name, s.name, datatype, fuckinguriyo);
            XmlRpcValue result = new XmlRpcValue();
            XmlRpcValue payload = new XmlRpcValue();
            if (!master.execute("registerSubscriber", args, ref result, ref payload, true))
                return false;
            List<string> pub_uris = new List<string>();
            for (int i = 0; i < payload.Size; i++)
            {
                XmlRpcValue asshole = payload[i];
                string pubed = asshole.Get<string>();
                if (pubed != fuckinguriyo && !pub_uris.Contains(pubed))
                {
                    pub_uris.Add(pubed);
                }
            }
            bool self_subscribed = false;
            Publication pub = null;
            string sub_md5sum = s.md5sum;
            lock (advertised_topics_mutex)
            {
                foreach (Publication p in advertised_topics)
                {
                    pub = p;
                    string pub_md5sum = pub.Md5sum;
                    if (pub.Name == s.name && md5sumsMatch(pub_md5sum, sub_md5sum) && !pub.Dropped)
                    {
                        self_subscribed = true;
                        break;
                    }
                }
            }

            s.pubUpdate(pub_uris);
            if (self_subscribed)
                s.addLocalConnection(pub);
            return true;
        }

        public bool unregisterSubscriber(string topic)
        {
            XmlRpcValue args = new XmlRpcValue(this_node.Name, topic, XmlRpcManager.Instance.uri),
                        result = new XmlRpcValue(),
                        payload = new XmlRpcValue();
            master.execute("unregisterSubscriber", args, ref result, ref payload, false);
            return true;
        }

        public bool unregisterPublisher(string topic)
        {
            XmlRpcValue args = new XmlRpcValue(this_node.Name, topic, XmlRpcManager.Instance.uri),
                        result = new XmlRpcValue(),
                        payload = new XmlRpcValue();
            master.execute("unregisterPublisher", args, ref result, ref payload, false);
            return true;
        }

        public Publication lookupPublicationWithoutLock(string topic)
        {
            Publication t = null;
            foreach (Publication p in advertised_topics)
            {
                if (p.Name == topic && !p.Dropped)
                {
                    t = p;
                    break;
                }
            }
            return t;
        }

        public void processPublishQueues()
        {
            lock (advertised_topics_mutex)
            {
                foreach (Publication pub in advertised_topics)
                {
                    pub.processPublishQueue();
                }
            }
        }

        public void getBusStats(ref XmlRpcValue stats)
        {
            XmlRpcValue publish_stats = new XmlRpcValue(),
                        subscribe_stats = new XmlRpcValue(),
                        service_stats = new XmlRpcValue();
            publish_stats.Size = 0;
            subscribe_stats.Size = 0;
            service_stats.Size = 0;
            int pidx = 0;
            lock (advertised_topics_mutex)
            {
                foreach (Publication t in advertised_topics)
                {
                    publish_stats.Set(pidx++, t.GetStats());
                }
            }
            int sidx = 0;
            lock (subs_mutex)
            {
                foreach (Subscription t in subscriptions)
                {
                    subscribe_stats.Set(sidx++, t.getStats());
                }
            }
            stats.Set(0, publish_stats);
            stats.Set(1, subscribe_stats);
            stats.Set(2, service_stats);
        }

        public void getBusInfo(IntPtr i)
        {
            XmlRpcValue info = XmlRpcValue.LookUp(i);
            info.Size = 0;
            lock (advertised_topics_mutex)
            {
                foreach (Publication t in advertised_topics)
                {
                    t.getInfo(info);
                }
            }
            lock (subs_mutex)
            {
                foreach (Subscription t in subscriptions)
                {
                    t.getInfo(info);
                }
            }
        }

        public void getSubscriptions(ref XmlRpcValue subs)
        {
            subs.Size = 0;
            lock (subs_mutex)
            {
                int sidx = 0;
                foreach (Subscription t in subscriptions)
                {
                    subs.Set(sidx++, new XmlRpcValue(t.name, t.datatype));
                }
            }
        }

        public void getPublications(ref XmlRpcValue pubs)
        {
            pubs.Size = 0;
            lock (advertised_topics_mutex)
            {
                int sidx = 0;
                foreach (Publication t in advertised_topics)
                {
                    XmlRpcValue pub = new XmlRpcValue();
                    pub.Set(0, t.Name);
                    pub.Set(1, t.DataType);
                    pubs.Set(sidx++, pub);
                }
            }
        }

        public bool pubUpdate(string topic, List<string> pubs)
        {
            EDB.WriteLine("TopicManager is updating publishers for " + topic);
            Subscription sub = null;
            lock (subs_mutex)
            {
                if (shutting_down) return false;
                foreach (Subscription s in subscriptions)
                {
                    if (s.name != topic || s.IsDropped)
                        continue;
                    sub = s;
                    break;
                }
            }
            if (sub != null)
                return sub.pubUpdate(pubs);
            else
                EDB.WriteLine("got a request for updating publishers of topic " + topic +
                              ", but I don't have any subscribers to that topic.");
            return false;
        }

        public void pubUpdateCallback([In] [Out] IntPtr parms, [In] [Out] IntPtr result)
        {
            XmlRpcValue parm = XmlRpcValue.Create(ref parms);
            List<string> pubs = new List<string>();
            for (int idx = 0; idx < parm[2].Size; idx++)
                pubs.Add(parm[2][idx].Get<string>());
            if (pubUpdate(parm[1].Get<string>(), pubs))
                XmlRpcManager.Instance.responseInt(1, "", 0)(result);
            else
            {
                EDB.WriteLine("Unknown Error");
                XmlRpcManager.Instance.responseInt(0, "Unknown Error or some shit", 0)(result);
            }
        }

        public void requestTopicCallback([In] [Out] IntPtr parms, [In] [Out] IntPtr result)
        {
            XmlRpcValue res = XmlRpcValue.Create(ref result), parm = XmlRpcValue.Create(ref parms);
            result = res.instance;
            if (!requestTopic(parm[1].Get<string>(), parm[2], ref res))
            {
                string last_error = "Unknown error";

                XmlRpcManager.Instance.responseInt(0, last_error, 0)(result);
            }
        }

        public void getBusStatusCallback([In] [Out] IntPtr parms, [In] [Out] IntPtr result)
        {
            XmlRpcValue res = XmlRpcValue.Create(ref result);
            res.Set(0, 1);
            res.Set(1, "");
            XmlRpcValue response = new XmlRpcValue();
            getBusStats(ref response);
            res.Set(2, response);
        }

        public void getBusInfoCallback([In] [Out] IntPtr parms, [In] [Out] IntPtr result)
        {
            XmlRpcValue res = XmlRpcValue.Create(ref result);
            res.Set(0, 1);
            res.Set(1, "");
            XmlRpcValue response = new XmlRpcValue();
            IntPtr resp = response.instance;
            getBusInfo(resp);
            res.Set(2, response);
        }

        public void getSubscriptionsCallback([In] [Out] IntPtr parms, [In] [Out] IntPtr result)
        {
            XmlRpcValue res = XmlRpcValue.Create(ref result);
            res.Set(0, 1);
            res.Set(1, "subscriptions");
            XmlRpcValue response = new XmlRpcValue();
            getSubscriptions(ref response);
            res.Set(2, response);
        }

        public void getPublicationsCallback([In] [Out] IntPtr parms, [In] [Out] IntPtr result)
        {
            XmlRpcValue res = XmlRpcValue.Create(ref result);
            res.Set(0, 1);
            res.Set(1, "publications");
            XmlRpcValue response = new XmlRpcValue();
            getPublications(ref response);
            res.Set(2, response);
        }

        public bool unadvertise(string topic, SubscriberCallbacks callbacks)
        {
            Publication pub = null;
            lock (advertised_topics_mutex)
            {
                if (shutting_down) return false;
                foreach (Publication p in advertised_topics)
                {
                    if (p.Name == topic && !p.Dropped)
                    {
                        pub = p;
                        break;
                    }
                }
            }
            if (pub == null)
                return false;
            pub.removeCallbacks(callbacks);
            lock (advertised_topics_mutex)
            {
                if (pub.NumCallbacks == 0)
                {
                    unregisterPublisher(pub.Name);
                    pub.drop();
                    advertised_topics.Remove(pub);
                    lock (advertised_topics_names_mutex)
                        advertised_topics_names.Remove(pub.Name);
                }
            }
            return true;
        }
    }
}<|MERGE_RESOLUTION|>--- conflicted
+++ resolved
@@ -315,14 +315,8 @@
             if (msg == null) return;
             lock (advertised_topics_mutex)
             {
-<<<<<<< HEAD
                 if (!ROS.ok || shutting_down) return;
-
-                Publication p = lookupPublicationWithoutLock(topic);
-=======
-                Publication p;
                 if ((p = lookupPublicationWithoutLock(topic)) == null || shutting_down) return;
->>>>>>> 12ac9afd
                 p.connection_header = new Header { Values = new Hashtable() };
                 p.connection_header.Values["type"] = p.DataType;
                 p.connection_header.Values["md5sum"] = p.Md5sum;
