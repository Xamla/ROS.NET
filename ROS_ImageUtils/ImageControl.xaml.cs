﻿#region

using System;
using System.Collections.Generic;
using System.Drawing;
using System.Drawing.Imaging;
using System.IO;
using System.Runtime.InteropServices;
using System.Threading;
using System.Windows;
using System.Windows.Controls;
using System.Windows.Media;
using System.Windows.Media.Imaging;
using Point = System.Drawing.Point;
using Size = System.Windows.Size;
using d = System.Drawing;
using Messages;
using Messages.custom_msgs;
using Ros_CSharp;
using XmlRpc_Wrapper;
using Int32 = Messages.std_msgs.Int32;
using PixelFormat = System.Windows.Media.PixelFormat;
using String = Messages.std_msgs.String;
using m = Messages.std_msgs;
using gm = Messages.geometry_msgs;
using nm = Messages.nav_msgs;
using sm = Messages.sensor_msgs;
#endregion

namespace ROS_ImageWPF
{
    /// <summary>
    ///   A general Surface WPF control for the displaying of bitmaps
    /// </summary>
    /// 
    
    public partial class ImageControl : UserControl
    {
        public static string newTopicName;
        DateTime wtf;
        public string TopicName
        {
            get { return GetValue(TopicProperty) as string; }
            set { SetValue(TopicProperty, value); }
        }
        private Thread waitforinit;
        private static NodeHandle imagehandle;
        private Subscriber<sm.Image> imgsub;


        public static readonly DependencyProperty TopicProperty = DependencyProperty.Register(
            "Topic",
            typeof(string),
            typeof(ImageControl),
            new FrameworkPropertyMetadata(null,
                FrameworkPropertyMetadataOptions.None, (obj, args) =>
                {
                    if (obj is ImageControl)
                    {
                        ImageControl target = obj as ImageControl;
                        target.TopicName = (string)args.NewValue;
                        if (newTopicName != null)
                            target.TopicName = newTopicName;
                        if (!ROS.isStarted())
                        {
                            if (target.waitforinit == null)
                                target.waitforinit = new Thread(new ThreadStart(target.waitfunc));
                            if (!target.waitforinit.IsAlive)
                            {
                                target.waitforinit.Start();
                            }
                        }
                        else
                            target.SetupTopic();
                    }
                }));

        private void waitfunc()
        {
            while (!ROS.initialized)
            {
                Thread.Sleep(100);
            }
            Dispatcher.BeginInvoke(new Action(SetupTopic));
        }

        private void SetupTopic()
        {
            if (imagehandle == null)
                imagehandle = new NodeHandle();
            if (imgsub != null)
                imgsub.shutdown();
            wtf = DateTime.Now;

            imgsub = imagehandle.subscribe<sm.Image>(TopicName, 1, (i) =>
<<<<<<< HEAD
                Dispatcher.BeginInvoke(new Action(() =>
                {
                    UpdateImage(i.data.data, new Size((int)i.data.width, (int)i.data.height), false, i.data.encoding.data);
                }))); 
=======
                Dispatcher.BeginInvoke(new Action(() => UpdateImage(i.data, new Size((int)i.width, (int)i.height), false, i.encoding.data))));
>>>>>>> 0ecdbdd1
        }

        #region variables and such

        /// <summary>
        ///   54 byte bitmap file header to be stuck on the front of every byte array from the blimp
        /// </summary>
        private byte[] header;

        /// <summary>
        ///   Used to update the header (if it's needed) if the size of the image is different than the one used to make the header
        /// </summary>
        private Size lastSize;

        #endregion

        #region UpdateImage overloads that will take a byte[] (with or without header), a System.Drawing.Bitmap, or a System.Windows.Media.whatever.BitmapImage

        /// <summary>
        ///   takes a byte array (NEEDS TO HAVE HAD THE HEADER APPENDED PREVIOUSLY) and turns it into a WPF BitmapImage
        /// </summary>
        /// <param name = "data">
        ///   duh
        /// </param>
        /// <returns>
        ///   duh
        /// </returns>
        private static byte[] lastgood;

        /// <summary>
        ///   Looks up the bitmaps dress, then starts passing the image around as a Byte[] and a System.Media.Size to the overloaded UpdateImages that make this work
        /// </summary>
        /// <param name = "bmp">
        /// </param>
        public void UpdateImage(Bitmap bmp)
        {
            try
            {
                // look up the image's dress
                BitmapData bData = bmp.LockBits(new Rectangle(new Point(), bmp.Size),
                                                ImageLockMode.ReadOnly,
                                                System.Drawing.Imaging.PixelFormat.Format24bppRgb);

                // d.Imaging.PixelFormat.Format32bppArgb);
                int byteCount = bData.Stride * bmp.Height;
                byte[] rgbData = new byte[byteCount];

                // turn the bitmap into a byte[]
                Marshal.Copy(bData.Scan0, rgbData, 0, byteCount);
                bmp.UnlockBits(bData);

                // starts the overload cluster-fuck to show the image
                UpdateImage(rgbData, SizeConverter(bmp.Size), false);

                // get that shit out of memory so it doesn't fuck our day up.
                bmp.Dispose();
            }
            catch (Exception e)
            {
                Console.WriteLine(e);
            }
        }

        /// <summary>
        ///   same as the one above, but allows for 3 bpp bitmaps to be drawn without failing... like the surroundings.
        /// </summary>
        /// <param name = "bmp">
        /// </param>
        /// <param name = "bpp">
        /// </param>
        public void UpdateImage(Bitmap bmp, int bpp)
        {
            if (bpp == 4)
            {
                UpdateImage(bmp);
                return;
            }
            else if (bpp == 3)
            {
                try
                {
                    // look up the image's dress
                    BitmapData bData = bmp.LockBits(new Rectangle(new Point(), bmp.Size),
                                                    ImageLockMode.ReadOnly,
                                                    System.Drawing.Imaging.PixelFormat.Format24bppRgb);
                    int byteCount = bData.Stride * bmp.Height;
                    byte[] rgbData = new byte[byteCount];

                    // turn the bitmap into a byte[]
                    Marshal.Copy(bData.Scan0, rgbData, 0, byteCount);
                    bmp.UnlockBits(bData);

                    // starts the overload cluster-fuck to show the image
                    UpdateImage(rgbData, SizeConverter(bmp.Size), false);

                    // get that shit out of memory so it doesn't fuck our day up.
                    bmp.Dispose();
                }
                catch (Exception e)
                {
                    Console.WriteLine(e);
                }
            }
            else
                Console.WriteLine("FUCK YOUR BPP!");
        }

        /// <summary>
        ///   if hasHeader is true, then UpdateImage(byte[]) is called
        ///   otherwise, the size is compared to lastSize, 
        ///   if they differ or header is null, a header is created, and concatinated with data, then UpdateImage(byte[]) is called
        /// </summary>
        /// <param name = "data">
        ///   image data
        /// </param>
        /// <param name = "size">
        ///   image size
        /// </param>
        /// <param name = "hasHeader">
        ///   whether or not a header needs to be concatinated
        /// </param>
        public void UpdateImage(byte[] data, Size size, bool hasHeader, string encoding = null)
        {

            //Console.WriteLine(1 / DateTime.Now.Subtract(wtf).TotalSeconds);
            //wtf = DateTime.Now;
            if (hasHeader)
            {
                UpdateImage(data);
                return;
            }

            if (data != null)
            {                
                byte[] correcteddata;
                switch (encoding)
                {
                    case "mono16":
                        correcteddata = new byte[(int)Math.Round(3d * data.Length/2d)];
                        for (int i = 0, ci = 0; i < data.Length; i += 2,ci+=3)
                        {
                            ushort realDepth = (ushort)((data[i] << 8) | (data[i+1]));
                            byte pixelcomponent = (byte)Math.Floor(((double)realDepth)/255d);
                            correcteddata[ci] = correcteddata[ci + 1] = correcteddata[ci + 2] = pixelcomponent;
                        }
                        break;
                    case "16UC1":
                        correcteddata = new byte[(int)Math.Round(3d * data.Length / 2d)];
                        int[] balls = new int[(int)Math.Round(data.Length / 2d)];
                        int maxball = 0;
                        int minball = int.MaxValue;
                        for (int i = 0, ci = 0; i < data.Length; i += 2,ci+=3)
                        {
                            balls[i/2] = (data[i + 1] << 8) | (data[i]);
                            if (balls[i / 2] > maxball)
                                maxball = balls[i / 2];
                            if (balls[i / 2] < minball)
                                minball = balls[i / 2];
                        }
                        for (int i = 0, ci = 0; i < balls.Length; i++, ci += 3)
                        {
                            byte intensity = (byte)Math.Round((maxball - (255d * balls[i] / (maxball-minball))));
                            correcteddata[ci] = correcteddata[ci + 1] = correcteddata[ci + 2] = intensity;
                        }
                        break;
                    case "mono8":
                        correcteddata = new byte[3 * data.Length];
                        for (int i = 0, ci = 0; i < data.Length; i += 1,ci+=3)
                        {
                            correcteddata[ci] = correcteddata[ci + 1] = correcteddata[ci + 2] = data[i];
                        }
                        break;
                    default:                        
                        correcteddata = data;
                        break;
                }
                // make a bitmap file header if we don't already have one
                if (header == null || size != lastSize)
                    MakeHeader(correcteddata, size);

                // stick it on the bitmap data
                byte[] wholearray = concat(header, correcteddata);

                try
                {
                    UpdateImage(wholearray);
                }
                catch (Exception e)
                {
                    Console.WriteLine(e);
                }
            }
        }

        /// <summary>
        ///   Uses a memory stream to turn a byte array into a BitmapImage via helper method, BytesToImage, then passes the image to UpdateImage(BitmapImage)
        /// </summary>
        /// <param name = "data">
        /// </param>
        public void UpdateImage(byte[] data)
        {
            try
            {
                BitmapImage img = BytesToImage(data);
                if (img == null)
                {
                    UpdateImage(lastgood);
                }
                else if (img.DecodePixelWidth != -1)
                    UpdateImage(img);
            }
            catch (Exception e)
            {
            }
        }

        /// <summary>
        ///   just throws the image into the ImageBrush's ImageSource
        /// </summary>
        /// <param name = "img">
        /// </param>
        public void UpdateImage(BitmapImage img)
        {
            if (img != null)
            {
                image.ImageSource = img;
            }
        }

        /// <summary>
        ///   turns a System.Drawing.Size into the WPF double,double version
        /// </summary>
        /// <param name = "s">
        /// </param>
        /// <returns>
        /// </returns>
        public static Size SizeConverter(System.Drawing.Size s)
        {
            return new Size(s.Width, s.Height);
        }

        public static BitmapImage BytesToImage(byte[] data)
        {
            // makes a memory stream with the data
            MemoryStream ms = new MemoryStream(data);
            
            /*FileStream fs = new FileStream("C:\\notfucked.bmp", FileMode.OpenOrCreate);
            fs.Seek(0, SeekOrigin.Begin);
            fs.Write(data, 0, data.Length); 
            fs.Flush();
            fs.Close();*/
            ms.Flush();
            ms.Seek(0, SeekOrigin.Begin);


            // makes an image
            BitmapImage img = new BitmapImage();

            try
            {
                // tries to turn the memory stream into an image
                img.BeginInit();
                img.StreamSource = ms;
                img.EndInit();
                lastgood = new byte[data.Length];
                data.CopyTo(lastgood, 0);
            }
            catch (Exception e)
            {
                return null;
            }

            return img;
        }

        #endregion

        #region helper methods

        /// <summary>
        ///   makes a file header with appropriate width, height, length, and such for the bytearray + drawing.size sent as members of the lazycopypastefixerupper
        /// </summary>
        /// <param name = "rawdata">
        ///   The rawdata.
        /// </param>
        /// <param name = "size">
        ///   The size.
        /// </param>
        private void MakeHeader(byte[] rawdata, Size size)
        {
            lastSize = size;
            int length = rawdata.Length;
            int wholelength = rawdata.Length + 54;
            int width = (int)size.Width;
            int height = (int)size.Height;

            //Console.WriteLine("width= " + width + "\nheight= " + height + "\nlength=" + length + "\nbpp= " + (length / (width * height)));
            byte bitmask = 255;
            header = new byte[54];
            header[0] = (byte)'B';
            header[1] = (byte)'M';
            header[2] = (byte)(wholelength & bitmask);
            wholelength = wholelength >> 8;
            header[3] = (byte)(wholelength & bitmask);
            wholelength = wholelength >> 8;
            header[4] = (byte)(wholelength & bitmask);
            wholelength = wholelength >> 8;
            header[5] = (byte)(wholelength & bitmask);

            header[10] = 54;
            header[11] = 0;
            header[12] = 0;
            header[13] = 0;

            header[14] = 40;
            header[15] = 0;
            header[16] = 0;
            header[17] = 0;

            header[18] = (byte)(width & bitmask);
            width = width >> 8;
            header[19] = (byte)(width & bitmask);
            width = width >> 8;
            header[20] = (byte)(width & bitmask);
            width = width >> 8;
            header[21] = (byte)(width & bitmask);

            header[22] = (byte)(height & bitmask);
            height = height >> 8;
            header[23] = (byte)(height & bitmask);
            height = height >> 8;
            header[24] = (byte)(height & bitmask);
            height = height >> 8;
            header[25] = (byte)(height & bitmask);
            header[26] = 1;
            header[27] = 0;
            int bpp = ((int)(Math.Floor(rawdata.Length / (size.Width * size.Height))) * 8);
            //Console.WriteLine("BPP = " + bpp);
            header[28] = (byte)bpp;
            header[29] = 0;

            header[30] = 0;
            header[31] = 0;
            header[32] = 0;
            header[33] = 0;

            header[34] = 0x13;
            header[35] = 0x0B;
            header[36] = 0;
            header[37] = 0;

            header[38] = 0x13;
            header[39] = 0x0B;
            header[40] = 0;
            header[41] = 0;

            header[42] = 0;
            header[43] = 0;
            header[44] = 0;
            header[45] = 0;

            header[46] = 0;
            header[47] = 0;
            header[48] = 0;
            header[49] = 0;

            header[50] = (byte)(length & bitmask);
            length = length >> 8;
            header[51] = (byte)(length & bitmask);
            length = length >> 8;
            header[52] = (byte)(length & bitmask);
            length = length >> 8;
            header[53] = (byte)(length & bitmask);
        }

        /// <summary>
        ///   takes 1 byte array, and 1 byte array, and then returns 1 byte array
        /// </summary>
        /// <param name = "a">
        /// </param>
        /// <param name = "b">
        /// </param>
        /// <returns>
        /// </returns>
        private static byte[] concat(byte[] a, byte[] b)
        {
            byte[] result = new byte[a.Length + b.Length];
            Array.Copy(a, result, a.Length);
            Array.Copy(b, 0, result, a.Length, b.Length);
            return result;
        }

        #endregion

        /// <summary>
        ///   Initializes a new instance of the <see cref = "ImageControl" /> class. 
        ///   constructor... nothing fancy
        /// </summary>
        public ImageControl()
        {
            InitializeComponent();
        }

        #region Events

        /// <summary>
        ///   when going from a System.Drawing.Bitmap's byte array, throwing a bmp file header on it, and sticking it in a BitmapImage with a MemoryStream,
        ///   the image gets flipped upside down from how it would look in a  PictureBox in a Form, so this transform corrects that inversion
        /// </summary>
        /// <param name = "sender">
        ///   The sender.
        /// </param>
        /// <param name = "e">
        ///   The e.
        /// </param>
        private void UserControl_Loaded(object sender, RoutedEventArgs e)
        {
            image.Transform = new ScaleTransform(1, -1, ActualWidth / 2, ActualHeight / 2);
        }

        #endregion

        private void UserControl_SizeChanged(object sender, SizeChangedEventArgs e)
        {
            image.Transform = new ScaleTransform(1, -1, ActualWidth / 2, ActualHeight / 2);
        }
    }
}<|MERGE_RESOLUTION|>--- conflicted
+++ resolved
@@ -93,14 +93,7 @@
             wtf = DateTime.Now;
 
             imgsub = imagehandle.subscribe<sm.Image>(TopicName, 1, (i) =>
-<<<<<<< HEAD
-                Dispatcher.BeginInvoke(new Action(() =>
-                {
-                    UpdateImage(i.data.data, new Size((int)i.data.width, (int)i.data.height), false, i.data.encoding.data);
-                }))); 
-=======
                 Dispatcher.BeginInvoke(new Action(() => UpdateImage(i.data, new Size((int)i.width, (int)i.height), false, i.encoding.data))));
->>>>>>> 0ecdbdd1
         }
 
         #region variables and such
