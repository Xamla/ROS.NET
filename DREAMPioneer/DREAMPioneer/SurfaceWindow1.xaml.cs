#region License stuff

// Eric McCann - 2011
// University of Massachusetts Lowell
// 
// 
// The DREAMController is intellectual property of the University of Massachusetts lowell, and is patent pending.
// 
// Your rights to distribute, videotape, etc. any works that make use of the DREAMController are entirely contingent on the specific terms of your licensing agreement.
// 
// Feel free to edit any of the supplied samples, or reuse the code in other projects that make use of the DREAMController. They are provided as a resource.
// 
// 
// For license-related questions, contact:
// 	Kerry Lee Andken
// 	kerrylee_andken@uml.edu
// m
// For technical questions, contact:
// 	Eric McCann
// 	emccann@cs.uml.edu
// 	
// 

#endregion

#region USINGZ

using System;
using System.Linq;
using System.Collections.Generic;
using System.Windows;
using System.Windows.Input;
using System.Windows.Media;
using System.Windows.Shapes;
using DREAMController;
using GenericTouchTypes;
//using WPFImageHelper;
using System.IO;
using System.Threading;
using Messages;
using Messages.custom_msgs;
using Ros_CSharp;
using XmlRpc_Wrapper;
using Int32 = Messages.std_msgs.Int32;
using String = Messages.std_msgs.String;
using m = Messages.std_msgs;
using gm = Messages.geometry_msgs;
using nm = Messages.nav_msgs;
using sm = Messages.sensor_msgs;
using d = System.Drawing;
using Touch = GenericTouchTypes.Touch;
using cm = Messages.custom_msgs;
using tf = Messages.tf;
using System.Text;
using EM3MTouchLib;
using System.ComponentModel;

#endregion

namespace DREAMPioneer
{ 
    /// <summary>
    ///   Interaction logic for SurfaceWindow1.xaml
    /// </summary>
    public partial class SurfaceWindow1 : Window//, INotifyPropertyChanged
    {
        public static SurfaceWindow1 current;
        private SortedList<int, SlipAndSlide> captureVis = new SortedList<int, SlipAndSlide>();
        private SortedList<int, Touch> captureOldVis = new SortedList<int, Touch>();
        private JoystickManager joymgr;
        private NodeHandle node;

        private Messages.geometry_msgs.Twist t;
        private cm.ptz pt;
        private EM3MTouch em3m;
        private DateTime currtime;

        private Publisher<gm.Twist> joyPub;
        private Publisher<cm.ptz> servosPub;
        private Publisher<gm.PoseWithCovarianceStamped> initialPub;
        private Subscriber<TypedMessage<sm.LaserScan>> laserSub;
        private Publisher<gm.PoseStamped> goalSub;
        private gm.PoseWithCovarianceStamped pose;
        private gm.PoseStamped goal;

        private ScaleTransform scale;
        private TranslateTransform translate;
        private ScaleTransform dotscale;
        private TranslateTransform dottranslate;


        private Timer YellowTimer;
        private Timer GreenTimer;
        TimeData checkHold;
        int numRobots;

        private TimerManager timers = new TimerManager();

        /// <summary>
        ///   The pending is add.
        /// </summary>
        private bool pendingIsAdd;

        // <summary>
        ///   Should contain all the robots in existance.
        /// </summary>
        public SortedList<int, ROS_ImageWPF.RobotControl> robots = new SortedList<int, ROS_ImageWPF.RobotControl>();

        /// <summary>
        ///   The yellow dots.
        /// </summary>
        private List<ROS_ImageWPF.RobotControl> YellowDots = new List<ROS_ImageWPF.RobotControl>();

        /// <summary>
        ///   The green dots.
        /// </summary>
        private List<ROS_ImageWPF.RobotControl> GreenDots = new List<ROS_ImageWPF.RobotControl>();

        /// <summary>
        ///   The time in seconds after which the 'double tap' gesture can be considered activated.
        /// </summary>
        private const int TimeDT = 600;

        private double width;
        private double height;
        private double oldDist;
        private DateTime n;
        private Touch lastt;
        private static float PPM = 0.02868f;
        private static float MPP = 1.0f / PPM;

        /// <summary>
        ///   The waypoint dots.
        /// </summary>
        private Dictionary<Point, Ellipse> waypointDots = new Dictionary<Point, Ellipse>();

        /// <summary>
        ///   The lasso points.
        /// </summary>
        /// TODO Mark: add summary information to these variables
        private List<Point> lassoPoints = new List<Point>();

        /// <summary>
        ///   The lasso line.
        /// </summary>
        private Polyline lassoLine = new Polyline
        {
            Stroke = Brushes.AntiqueWhite,
            StrokeThickness = 3,
            StrokeDashOffset = 2,
            StrokeDashArray = new DoubleCollection(new double[] { 2, 1 })
        };

        /// <summary>
        ///   The lasso line dash style.
        /// </summary>
        private DoubleCollection lassoLineDashStyle = new DoubleCollection(2);


        /// <summary>
        ///   The yellow current.
        /// </summary>
        private double yellowCurrent = 0.2;

        /// <summary>
        ///   The yellow min.
        /// </summary>
        private double yellowMin = 0.2;

        /// <summary>
        ///   The yellow max.
        /// </summary>
        private double yellowMax = 0.7;

        /// <summary>
        ///   The yellow delta.
        /// </summary>
        private double yellowDelta = 0.02;

        /// <summary>
        ///   The green current.
        /// </summary>
        private double greenCurrent = 0.1;

        /// <summary>
        ///   The green min.
        /// </summary>
        private double greenMin = 0.1;

        /// <summary>
        ///   The green max.
        /// </summary>
        private double greenMax = 0.9;

        /// <summary>
        ///   The green delta.
        /// </summary>
        private double greenDelta = 0.05;

        /// <summary>
        ///   These are the possible states for the robot movement FSM.
        /// </summary>
        public enum RMState
        {
            /// <summary>
            ///   The start.
            /// </summary>
            Start = 0,

            /// <summary>
            ///   The r m 1.
            /// </summary>
            State1,

            /// <summary>
            ///   The r m 2.
            /// </summary>
            State2,

            /// <summary>
            ///   The r m 3.
            /// </summary>
            State3,

            /// <summary>
            ///   The r m 4.
            /// </summary>
            State4,

            /// <summary>
            ///   The r m 7.
            /// </summary>
            State5
        } ;

        /// <summary>
        ///   The RM FSM state.
        /// </summary>
        private RMState state = RMState.Start;

        public SurfaceWindow1()
        {
            current = this;
            InitializeComponent();
            em3m = new EM3MTouch();
            if (!em3m.Connect())
            {
                Console.WriteLine("IT'S BORKED OH NO!");
            }
            else
            {
                em3m.DownEvent += Down;
                em3m.ChangedEvent += Changed;
                em3m.UpEvent += Up;
                
            }
            width = 1078;
            height = 212;
        }

        private void rosStart()
<<<<<<< HEAD
        {
            ROS.ROS_MASTER_URI = "http://10.0.2.182:11311";
            Console.WriteLine("CONNECTING TO ROS_MASTER URI: " + ROS.ROS_MASTER_URI);
          //  ROS.ROS_HOSTNAME = "10.0.2.163";
=======
        {            
            ROS.ROS_MASTER_URI = "http://10.0.2.42:11311";
            Console.WriteLine("CONNECTING TO ROS_MASTER URI: " + ROS.ROS_MASTER_URI);
            ROS.ROS_HOSTNAME = "10.0.2.82";
>>>>>>> 9083df0b
            ROS.Init(new string[0], "DREAM");
            node = new NodeHandle();            
            t = new gm.Twist { angular = new gm.Vector3 { x = 0, y = 0, z = 0 }, linear = new gm.Vector3 { x = .1, y = .1, z = 0 } };
            pt = new cm.ptz { x = 0, y = 0, CAM_MODE = ptz.CAM_ABS };
            goal = new gm.PoseStamped();
            goal = new gm.PoseStamped() { header = new m.Header { frame_id = new String("/robot_brain_1/map") }, pose = new gm.Pose { position = new gm.Point {x=1, y= 1, z = 0 }, orientation = new gm.Quaternion {w = 0, x = 0, y = 0, z = 0 } } };
            pose = new gm.PoseWithCovarianceStamped() { header = new m.Header { frame_id = new String("/robot_brain_1/map") }, pose = new gm.PoseWithCovariance { pose = new gm.Pose { orientation = new gm.Quaternion { w = 0, x = 0, y = 0, z = 0 }, position = new gm.Point { x = .65, y = 3.3, z = 0 } }, covariance = new double[] { .25, 0, 0, 0, 0, 0, 0, .25, 0, 0, 0, 0, 0, 0, 0, 0, 0, 0, 0, 0, 0, 0, 0, 0, 0, 0, 0, 0, 0, 0, 0, 0, 0, 0, 0, .06853891945200942 } } };

            joyPub = node.advertise<gm.Twist>("/robot_brain_1/virtual_joystick/cmd_vel", 1000);
            servosPub = node.advertise<cm.ptz>("/robot_brain_1/servos", 1000);
            laserSub = node.subscribe<sm.LaserScan>("/robot_brain_1/filtered_scan", 1000, laserCallback);
            initialPub = node.advertise<gm.PoseWithCovarianceStamped>("/robot_brain_1/initialpose",1000);
            goalSub = node.advertise<gm.PoseStamped>("/robot_brain_1/goal",1000);
            initialPub.publish(pose);
            currtime = DateTime.Now;
            width = 0;
            height = 0;
            tf_node.init();
<<<<<<< HEAD
            Dispatcher.Invoke(new Action(() =>
            {
                lastt = new Touch();
                scale = new ScaleTransform();
                translate = new TranslateTransform();

                TransformGroup group = new TransformGroup();
                group.Children.Add(scale);
                group.Children.Add(translate);
                SubCanvas.RenderTransform = group;
                n = DateTime.Now;
                lastupdown = DateTime.Now;
            }));
=======
            lastt = new Touch();
            scale = new ScaleTransform();
            translate = new TranslateTransform();
            dotscale = new ScaleTransform();
            dottranslate = new TranslateTransform();

            TransformGroup group = new TransformGroup();
            TransformGroup dotgroup = new TransformGroup();
            group.Children.Add(scale);
            group.Children.Add(translate);
            dotgroup.Children.Add(dotscale);
            dotgroup.Children.Add(dottranslate);
            SubCanvas.RenderTransform = group;
            DotCanvas.RenderTransform = dotgroup;
            n = DateTime.Now;
            lastupdown = DateTime.Now;
            AddRobot();

            timers.StartTimer(ref YellowTimer, YellowTimer_Tick, 0, 10);
            timers.StartTimer(ref GreenTimer, GreenTimer_Tick, 0, 5);
            timers.MakeTimer(ref RM5Timer, RM5Timer_Tick, TimeDT, Timeout.Infinite);
            numRobots = 1;

            for (int i = 0; i < turboFingering.Length; i++)
                timers.MakeTimer(ref turboFingering[i], fingerHandler, i, 600, Timeout.Infinite);

>>>>>>> 9083df0b
        }

        private void Window_Loaded(object sender, RoutedEventArgs e)
        {
            joymgr = new JoystickManager(this, MainCanvas);
            Console.WriteLine("Loading Window");
            joymgr.Joystick += joymgr_Joystick;
            joymgr.UpEvent += JoymgrFireUpEvent;
            joymgr.SetDesiredControlPanelWidthToHeightRatios(1, 1.333);
            
            //tell the joystick manager HOW TO INITIALIZE YOUR CUSTOM CONTROL PANELS... and register for events, if your control panel fires them
            //EVERY JOYSTICK'S CONTROL PANEL IS (now) A NEW INSTANCE! TO MAKE VALUES PERSIST, USE STATICS OR A STORAGE CLASS!
            joymgr.InitControlPanels(
                () =>
                {
                    LeftControlPanel lp = new LeftControlPanel();
                    lp.Init(this);
                    return (ControlPanel)lp;
                },
                () =>
                {
                    RightControlPanel rp = new RightControlPanel();
                    rp.Init(this);
                    return (ControlPanel)rp;
                });


            new Thread(rosStart).Start();
        }

        private void JoymgrFireUpEvent(Touch e)
        {
            if (captureVis.ContainsKey(e.Id))
                captureVis.Remove(captureVis[e.Id].DIEDIEDIE());
        }

        private void joymgr_Joystick(bool RightJoystick, double rx, double ry)
        {
            if (!RightJoystick)
            {
                t.linear.x = ry / -10.0;
                t.angular.z = rx / -10.0;
                joyPub.publish(t);
            }
            else
            {
                if(currtime.Ticks + (long)(Math.Pow(10,6)) <= ( DateTime.Now.Ticks ))
                {
                    pt.x = (float)(rx /* 10.0*/);
                    pt.y = (float)(ry * 1 /* -10.0*/);
                    pt.CAM_MODE = ptz.CAM_ABS;
                    servosPub.publish(pt);
                    currtime = DateTime.Now;
                }
            }
        }

        private void joymgr_Button(int action, bool down)
        {
           // Console.WriteLine("" + action + " = " + down);
        }

        protected override void OnClosed(EventArgs e)
        {
            if (joymgr != null)
            {
                joymgr.Close();
                joymgr = null;
            }
            base.OnClosed(e);
        }

        private void Window_KeyDown(object sender, KeyEventArgs e)
        {
            if (e.Key == Key.Q && e.KeyStates == KeyStates.Down)
                Close();
        }

        public void robotCallback(TypedMessage<gm.PolygonStamped> poly)
        {
            
            //xPos = (poly.data.polygon.points[0].x /*- 0.19f*/) * 100;
            //yPos = (poly.data.polygon.points[0].y /*- 0.19f*/) * 100;
        }

        public void videoCallback(TypedMessage<sm.Image> image)
        {
            
            d.Size size = new d.Size();
            size.Height = (int)image.data.height;
            size.Width = (int)image.data.width;

//            t1 = t2;
//            t2 = DateTime.Now;
//            double fps = 1000.0 / (t2.Subtract(t1).Milliseconds);
//            Console.WriteLine(fps);

            Dispatcher.BeginInvoke(new Action(() => { RightControlPanel rcp = joymgr.RightPanel as RightControlPanel; if (rcp != null)
            
                rcp.webcam.UpdateImage(image.data.data, new System.Windows.Size(size.Width, size.Height), false); }));

            //Console.WriteLine("UPDATING ZE IMAGES!");
        }

        public void laserCallback(TypedMessage<sm.LaserScan> laserScan)
        {
            double[] scan = new double[laserScan.data.ranges.Length];
            for (int i = 0; i < laserScan.data.ranges.Length; i++)
            {
                scan[i] = laserScan.data.ranges[i];
            }
            Dispatcher.BeginInvoke(new Action(() => {
                LeftControlPanel lcp = joymgr.LeftPanel as LeftControlPanel;
                if (lcp != null)
                    lcp.newRangeCanvas.SetLaser(scan, laserScan.data.angle_increment, laserScan.data.angle_min); 
            }));
        }

        public void AddRobot()
        {
            robots.Add(0,robot_brain_1);
        }

        public double distance(Touch c1, Touch c2)
        {
            return distance(c1.Position, c2.Position);
        }

        public static double distance(Point q, Point p)
        {
            return distance(q.X, q.Y, p.X, p.Y);
        }

        /// <summary>
        ///   This function will return the id of the robot that is closest to the point passed to it. 
        ///   This robot should also be within the MaxNearnessDistance range. If no robot is found then
        ///   -1 is returned.
        /// </summary>
        /// <param name = "p">
        ///   This is the point that from which the distance to the robots is measured.
        /// </param>
        /// <returns>
        ///   ID of the robot that passes the nearness criterion and is closest to point p.
        /// </returns>
        private int CloseToRobot(Point p)
        {
            double distance;
            double closestDist = 2 * scale.ScaleX;
            int id = -1;

            // see below
            //if (NumRobotsOnScreen() > 2)
            //{
            //    return -1;
            //}

            // Go through all the robots.
            for (int i = 0; i < robots.Count; i++)
            {
                distance = Math.Sqrt(Math.Pow(p.X - robots[i].xPos, 2) + Math.Pow(p.Y - robots[i].yPos, 2));

                // Find the shortest distance and record the id and distance of that robot.
                if (distance < closestDist)
                {
                    closestDist = distance;
                    id = i;
                }
            }

            return id;
        }

        public static double distance(double x2, double y2, double x1, double y1)
        {
            return Math.Sqrt(
                (x2 - x1) * (x2 - x1)
                + (y2 - y1) * (y2 - y1));
        }

        /// <summary>
        ///   event handlers for yellow pulsing lights
        /// </summary>
        /// <param name = "sender">
        /// </param>
        private void YellowTimer_Tick(object sender)
        {
            yellowCurrent += yellowDelta;
            Dispatcher.BeginInvoke(new Action(() =>
            {
                foreach (ROS_ImageWPF.RobotControl el in YellowDots)
                    el.SetOpacity(yellowCurrent);
            }));
            if (((yellowDelta > 0) && (yellowCurrent >= yellowMax))
                || ((yellowDelta < 0) && (yellowCurrent <= yellowMin)))
                yellowDelta = 0 - yellowDelta;
        }

        /// <summary>
        ///   The green timer_ tick.
        /// </summary>
        /// <param name = "sender">
        ///   The sender.
        /// </param>
        private void GreenTimer_Tick(object sender)
        {
            greenCurrent += greenDelta;
            Dispatcher.BeginInvoke(new Action(() =>
            {
                foreach (ROS_ImageWPF.RobotControl el in GreenDots)
                    el.SetOpacity(greenCurrent);
            }));
            if (((greenDelta > 0) && (greenCurrent >= greenMax))
                || ((greenDelta < 0) && (greenCurrent <= greenMin)))
                greenDelta = 0 - greenDelta;
        }

        /// <summary>
        ///   This list contains the ids of all the robots that are currently selected.
        /// </summary>
        private List<int> selectedList = new List<int>();

        /// <summary>
        ///   Hold onto your butt for this one...
        /// </summary>
        /// <param name = "i">
        ///   the number of the robot whose light you want to start pulsing
        /// </param>
        public void PulseYellow(int i)
        {
            NoPulse(i);
            AddYellow(i);
        }

        /// <summary>
        ///   The pulse yellow.
        /// </summary>
        public void PulseYellow()
        {
            for (int i = 0; i < 2/* ADD REAL*/; i++)
                PulseYellow(i);
        }

        /// <summary>
        ///   The pulse green.
        /// </summary>
        /// <param name = "i">
        ///   The i.
        /// </param>
        public void PulseGreen(int i)
        {
            if (i == -1)
                throw new Exception();
            if (robots.ContainsKey(i))
            {
                if (!GreenDots.Contains(robots[i]))
                {
                    NoPulse(i);
                    AddGreen(i);
                }
            }
        }

        /// <summary>
        ///   The no pulse.
        /// </summary>
        public void NoPulse()
        {
            for (int i = 0; i < numRobots; i++)
            {
                    NoPulse(i);
            }
        }

        /// <summary>
        ///   stops the pulsethread, so the light stops pulsing... also makes the light colorless ("off")
        /// </summary>
        /// <param name = "i">
        /// </param>
        public void NoPulse(int i)
        {
            if (i < 0 || i >= numRobots || !robots.ContainsKey(i))
                return;
            RemoveYellow(i);
            RemoveGreen(i);
        }

        /// <summary>
        ///   The pulse green.
        /// </summary>
        public void PulseGreen()
        {
            for (int i = 0; i < numRobots; i++)
                PulseGreen(i);
        }

        /// <summary>
        ///   add a dot to the yellow list and start the yellow timer if it is stopped
        /// </summary>
        /// <param name = "i">
        /// </param>
        public void AddYellow(int i)
        {
            robots[i].SetColor(Brushes.Yellow);
            YellowDots.Add(robots[i]);
            timers.StartTimer(ref YellowTimer);
        }

        /// <summary>
        ///   add a dot to the yellow list and start the yellow timer if it is stopped
        /// </summary>
        /// <param name = "i">
        /// </param>
        public void AddGreen(int i)
        {
            robots[i].SetColor(Brushes.Green);
            GreenDots.Add(robots[i]);
            timers.StartTimer(ref GreenTimer);
        }

        /// <summary>
        ///   remove a dot from the yellow list and stop the yellow timer if it is empty afterwards
        ///   make the circle black and 0.3 opacity for testing reasons
        /// </summary>
        /// <param name = "i">
        /// </param>
        public void RemoveYellow(int i)
        {
            YellowDots.Remove(robots[i]);
            robots[i].SetColor(Brushes.Blue);
            if (YellowDots.Count == 0)
                timers.StopTimer(ref YellowTimer);
        }

        /// <summary>
        ///   The remove green.
        /// </summary>
        /// <param name = "i">
        ///   The i.
        /// </param>
        public void RemoveGreen(int i)
        {
            if (GreenDots.Contains(robots[i]))
            {
                GreenDots.Remove(robots[i]);
                robots[i].SetColor(Brushes.Blue);
                if (GreenDots.Count == 0)
                    timers.StopTimer(ref GreenTimer);
            }
        }

        /// <summary>
        ///   The finger handler.
        /// </summary>
        /// <param name = "state">
        ///   The state.
        /// </param>
        private void fingerHandler(object state)
        {
            int robot = (int)state;
            if (!timers.IsRunning(ref turboFingering[robot]))
                return;
            timers.StopTimer(ref turboFingering[robot]);
        }

        public void AddSelected(int robot, Touch e)
        {
            Console.WriteLine("SELECTING " + robot);
            if ( /* NEED SPECIAL FOR MANUAL &&*/ !selectedList.Contains(robot))
            {
                selectedList.Add(robot);
                PulseYellow(robot);
                pendingIsAdd = true;
            }
        }

        DateTime lastupdown = DateTime.Now;

        public void moveStuff(Touch e)
        {
            n = DateTime.Now;
            bool SITSTILL =  (n.Subtract(lastupdown).TotalMilliseconds <= 1);
            bool zoomed = false;
            if ( distance(e, captureOldVis[e.Id] ) > .1 && !SITSTILL)
            {
                lastupdown = DateTime.Now;

                if(captureOldVis.Count > 1)
                {
                    foreach (Touch p in captureOldVis.Values)
                    {
                        if (p.Id != e.Id )
                        {   //- distance(captureOldVis[e.Id], captureOldVis[p.Id])
                            if (Math.Abs(distance(e, p) - distance(captureOldVis[e.Id], captureOldVis[p.Id]) ) > 4)
                            {
                                if (scale.ScaleX + ((distance(e, p) - distance(captureOldVis[e.Id], captureOldVis[p.Id])) / 400) > 0.5)
                                {
                                    scale.ScaleX += ((distance(e, p) - distance(captureOldVis[e.Id], captureOldVis[p.Id])) / 400);
                                    scale.ScaleY += ((distance(e, p) - distance(captureOldVis[e.Id], captureOldVis[p.Id])) / 400);
                                    dotscale.ScaleX += ((distance(e, p) - distance(captureOldVis[e.Id], captureOldVis[p.Id])) / 400);
                                    dotscale.ScaleY += ((distance(e, p) - distance(captureOldVis[e.Id], captureOldVis[p.Id])) / 400);
                                    zoomed = true;
                                }
                            }
                        }
                    }
                    if (!zoomed)
                    {
                        translate.X += (e.Position.X - captureOldVis[e.Id].Position.X);
                        translate.Y += (e.Position.Y - captureOldVis[e.Id].Position.Y);
                        dottranslate.X += (e.Position.X - captureOldVis[e.Id].Position.X);
                        dottranslate.Y += (e.Position.Y - captureOldVis[e.Id].Position.Y);
                    }
                }


            } if (captureOldVis.ContainsKey(e.Id))
                captureOldVis.Remove(e.Id);
            captureOldVis.Add(e.Id, e);
     
        }

        /// <summary>
        ///   Gets FREE.
        /// </summary>
        public Dictionary<int, Touch> FREE
        {
            get { return joymgr.FreeTouches; }
        }

        private void ChangeState(RMState s)
        {
            state = s;

            if (s == RMState.Start)
            {
                selectedList.Clear();
                lock (waypointDots)
                {
                    foreach (KeyValuePair<Point, Ellipse> kvp in waypointDots)
                    {
                        MainCanvas.Children.Remove(kvp.Value);
                    }
                    waypointDots.Clear();
                }
            }
        }

        /// <summary>
        ///   The r m 5 start.
        /// </summary>
        /// <param name = "last">
        ///   The last.
        /// </param>
        public void RM5Start(Point last)
        {
            if (!turnedIntoDrag && Math.Abs(distance(last, lastTouch)) < DTDistance && timers.IsRunning(ref RM5Timer))
            {
                RM5DoIt();
                RM5End();
                return;
            }
            else
            {
                ChangeState(RMState.State3);
                if (timers.IsRunning(ref RM5Timer))
                {
                    AddWaypointDot(lastTouch);
                    RM5End();
                }

                lastTouch = last;
                timers.StartTimer(ref RM5Timer);
            }
        }

        private double DTDistance
        {
            get
            {
                if (joymgr != null)
                    return 0.5 * joymgr.DPI;
                return 30;
            }
        }

        /// <summary>
        ///   The r m 5 do it.
        /// </summary>
        private void RM5DoIt()
        {
            //Log(String.Format("Waypoint - {0} - Single Tap", FormatTargets(selectedList.ToArray())));
            AddWaypointDot(lastTouch);
            HandOutWaypoints();
            EndState("CD-G (t<dt && d<dD)");
        }

        /// <summary>
        ///   The r m 5 timer_ tick.
        /// </summary>
        /// <param name = "sender">
        ///   The sender.
        /// </param>
        private void RM5Timer_Tick(object sender)
        {
            RM5End();
            Dispatcher.BeginInvoke(new Action(() =>
            {
                if (!turnedIntoDrag && captureVis.Count >= 1)
                {
                    AddWaypointDot(lastTouch);
                }
            }));
        }

        /// <summary>
        ///   The r m 5 end.
        /// </summary>
        public void RM5End()
        {
            timers.StopTimer(ref RM5Timer);
        }

        /// <summary>
        ///   The last waypoint dot.
        /// </summary>
        private Point lastWaypointDot;

        /// <summary>
        ///   The add waypoint dot.
        /// </summary>
        /// <param name = "p">
        ///   The p.
        /// </param>
        private void AddWaypointDot(Point p)
        {
            if (Math.Abs(distance(lastWaypointDot, p)) > (joymgr.DPI / 43) * 10)
            {
                lock (waypointDots)
                    if (waypointDots.ContainsKey(p)) return;
                lastWaypointDot = p;
                Ellipse newEllipse = new Ellipse
                {
                    Width = 5 * joymgr.DPI / 80,// / dotscale.ScaleX,
                    Height = 5 * joymgr.DPI / 80,// / dotscale.ScaleY,
                    Fill = Brushes.Yellow,
                    Margin = new Thickness { Bottom = 0, Top = 1 / dotscale.ScaleY * (p.Y - dottranslate.Y), Left = 1 / dotscale.ScaleX * (p.X - dottranslate.X), Right = 0 }
                };
                lock (waypointDots)
                    waypointDots.Add(p, newEllipse);
                DotCanvas.Children.Add(newEllipse);
            }else
            {
                ;
            }
            /*if (waypointDots.Count > 10)
                clearAllDot();*/
        }
        private void clearAllDot()
        {
            List<Point> temp = new List<Point>();
            
            foreach (Point p in waypointDots.Keys)
            {
                temp.Add( p );
            }
            foreach (Point p in temp)
            {
                DotCanvas.Children.Remove( waypointDots[p] );
            }
            waypointDots.Clear();
        }


        //REPLACED::Will delete eventually.
        private bool checkHit(Touch e)
        {
            //Console.WriteLine(e.Position.X+" " +e.Position.Y);

            Double xPos = ((e.Position.X - translate.X ) / scale.ScaleX * PPM);
            Double yPos = ((e.Position.Y - translate.Y) / scale.ScaleY * PPM);

            Double _xPos = ((robot_brain_1.xPos ) * PPM);
            Double _yPos = ((robot_brain_1.yPos) * PPM);

            
            Console.WriteLine(Math.Round(2 * xPos) +" " + Math.Round(2 * _xPos));
            if ( Math.Round( 2 * xPos) == Math.Round(2 * _xPos) && Math.Round(2 * yPos) == Math.Round(2 * _yPos))
            {
                //robotSelected();
            }
            else if (e.Position.X ==2 && e.Position.Y ==2)
            {
                
            }
            return true;
        }

        private Timer[] turboFingering = new Timer[40];

        /// <summary>
        ///   The turbo finger count.
        /// </summary>
        private int[] turboFingerCount = new int[40];

        private bool ToggleSelected(int robot, Touch e)
        {
            bool res = true;
            if (robot == -1)
                return false;

            if (!timers.IsRunning(ref turboFingering[robot]))
            {
                if (selectedList.Contains(robot))
                    RemoveSelected(robot, e);
                else
                    AddSelected(robot, e);
                turboFingerCount[robot] = 0;
            }
            else
            {
                timers.StopTimer(ref turboFingering[robot]);
            }
            if (selectedList.Count == 0)
            {
                res = false;
            }
            timers.StartTimer(ref turboFingering[robot]);
            turboFingerCount[robot]++;
            return res;
        }

        private bool turnedIntoDrag;

        private void RemoveSelected(int robot, Touch e)
        {
            selectedList.Remove(robot);
            NoPulse(robot);
            pendingIsAdd = false;
        }
        /// <summary>
        ///   Returns the id of the robot that was responsible for the contact event.
        /// </summary>
        /// <param name = "e">
        ///   Contact event in question.
        /// </param>
        /// <returns>
        ///   ID of the robot in question. -1 if no robot was involved.
        /// </returns>
        private int robotsCD(Touch e)
        {
            Double xPos = ((e.Position.X - translate.X) / scale.ScaleX * PPM);
            Double yPos = ((e.Position.Y - translate.Y) / scale.ScaleY * PPM);


            for (int i = 0; i < numRobots; i++)
            {
                if (!robots.ContainsKey(i)) continue;
                Double _xPos = ((robots[i].xPos) * PPM);
                Double _yPos = ((robots[i].yPos) * PPM);
                Double Width = robots[i].robot.ActualWidth  * scale.ScaleX * PPM;
                if (distance(xPos, yPos, _xPos, _yPos) < Width / 2)
                {
                    return i;
                }
            }

            return -1;
        }

        private bool robotSelected(int n)
        {
            if (n > -1)
            {
                AddYellow(n);
                return true;
            } return false;
        }

        private void Down(Touch e)
        {
            joymgr.Down(e, (t, b) =>
                                        {
                                            if (!b)
                                            {
                                                captureVis.Add(t.Id, new SlipAndSlide(t));
                                                if(!captureOldVis.ContainsKey(e.Id) )
                                                    captureOldVis.Add(t.Id, e);
                                                captureVis[t.Id].dot.Stroke = Brushes.White;

                                                ZoomDown(e);
                                                int index = robotsCD(e);
                                                if (selectedList.Count == 0 && (state == RMState.State2 || state == RMState.State4))
                                                    ChangeState(RMState.Start);

                                                switch (state)
                                                {
                                                    case RMState.Start:

                                                        // If the CD was on a robot then ...
                                                        if (index != -1)
                                                        {
                                                            ToggleSelected(index, e);
                                                            ChangeState(RMState.State1);
                                                        }

                                    // If the CD was on gound then...
                                                        else if ((index = CloseToRobot(e.Position)) != -1)
                                                        {
                                                            AddSelected(index, e);
                                                            ChangeState(RMState.State1);
                                                        }
                                                        break;
                                                    case RMState.State1:
                                                        break;
                                                    case RMState.State2:
                                                        if (index != -1) // If the CD was on a robot then ...
                                                        {
                                                            ToggleSelected(index, e);
                                                            ChangeState(RMState.State1);
                                                        }
                                                        else // If the CD was on gound then...
                                                        {
                                                            //index = CloseToRobot(e.Position); // Was the contact close enough to a robot?
                                                            if ((index = CloseToRobot(e.Position)) != -1)
                                                            {
                                                                AddSelected(index, e);
                                                                ChangeState(RMState.State3);
                                                            }
                                                            else // CD was far from any robot.
                                                            {
                                                                RM5Start(e.Position);
                                                                ChangeState(RMState.State3);
                                                            }
                                                        }
                                                        break;
                                                    case RMState.State3:

                                                        break;
                                                    case RMState.State4:
                                                        if (index != -1) // If the CD was on a robot then, start movement and reset to 1 robot selected.
                                                        {
                                                            // Reset to state RM1. Select the current robot.
                                                            if (!selectedList.Contains(index))
                                                            {
                                                                NoPulse();
                                                                HandOutWaypoints(); //"selected an unselected robot"
                                                                selectedList.Clear();
                                                                AddSelected(index, e);//"Tap"
                                                            }

                                                            ChangeState(RMState.State1);
                                                        }
                                                        else if ((index = CloseToRobot(e.Position)) != -1)
                                                        {
                                                            if (!selectedList.Contains(index))
                                                            {
                                                                NoPulse();
                                                                HandOutWaypoints(); //"selected an unselected robot"
                                                                selectedList.Clear();
                                                                AddSelected(index, e);
                                                            }

                                                            ChangeState(RMState.State1);
                                                        }
                                                        else // If the CD was on gound then...
                                                        {

                                                            RM5Start(e.Position);
                                                            ChangeState(RMState.State3);
                                                        }

                                                        break;
                                                    case RMState.State5:
                                                        break;
                                                    default:
                                                        break;
                                                }
                                            }
                                        });
        }

        private void Changed(Touch e)
        {
            joymgr.Change(e, (t, b) =>
                                            {
                                                if (!b)
                                                {
                                                    if (captureVis.ContainsKey(t.Id))
                                                    {
                                                        captureVis[t.Id].dot.Stroke = Brushes.White;
                                                        captureVis[t.Id].Update(t.Position);
                                                    }

                                                    int index = robotsCD(e);
                                                    Dictionary<int, Touch> cc = FREE;

                                                    if (FREE.Count == 1 && (state == RMState.State3 || em3m == null && state == RMState.State5 && (robotsCD(t) == -1 /* && menu != null && !Contacts.GetContactsOver(menu).Contains(args.Contact) */)))
                                                    {
                                                        {
                                                            WPDrag++;

                                                            if (state == RMState.State3)
                                                            {
                                                                turnedIntoDrag = true;
                                                                RM5Drag(t.Position);
                                                            }

                                                            if (state == RMState.State5)
                                                            {
                                                                AddWaypointDot(t.Position);
                                                            }
                                                        }
                                                    }

                                                    if (cc.Count > 1)
                                                    {
                                                        moveStuff(e);
                                                        if (!cleanedUpDragPoints.Contains(e.Id))
                                                        {
                                                            if (lassoPoints.Contains(e.Position))
                                                                lassoPoints.Remove(e.Position);
                                                            if (lassoLine.Points.Contains(e.Position))
                                                                lassoPoints.Remove(e.Position);
                                                            cleanedUpDragPoints.Add(e.Id);
                                                        }
                                                        return;
                                                    }

                                                    switch (state)
                                                    {
                                                        case RMState.Start:
                                                            if (cc.Count == 1 && (lassoId == -1 || lassoId == e.Id) && index == -1 &&
                                                                selectedList.Count == 0)
                                                            {
                                                                lassoPoints.Add(e.Position);
                                                                if (lassoId == -1)
                                                                {
                                                                    startLasso(e);
                                                                }
                                                                else
                                                                {
                                                                    addToLasso(e.Position);
                                                                }
                                                            }
                                                            break;
                                                        case RMState.State1:
                                                            if (cc.Count > 1) break;
                                                            /* indexdistfuck idf = DistToNearestGestureObject(e.Position); NEED TO FIX

                                                            if (selectedList.Count > 0 && selectedList.Contains(idf.index) &&
                                                                (idf.distance > ScaleDotToCameraHeight()))
                                                            {
                                                                AddWaypointDot(e.Position);
                                                                if (robots[idf.index].GetColor() == Brushes.Blue)
                                                                    PulseYellow(idf.index);
                                                                ChangeState(RMState.State5);
                                                                break;
                                                            }
                                                            else */if ((lassoId == -1 || lassoId == e.Id) && index == -1 &&
                                                                                 selectedList.Count == 0)
                                                            {
                                                                lassoPoints.Add(e.Position);
                                                                if (lassoId == -1)
                                                                {
                                                                    startLasso(e);
                                                                }
                                                                else
                                                                {
                                                                    addToLasso(e.Position);
                                                                }
                                                            }

                                                            break;
                                                        case RMState.State2:
                                                            break;
                                                        case RMState.State3:
                                                            if (cc.Count == 1 && index == -1)
                                                            {
                                                                if (selectedList.Count > 0)
                                                                {
                                                                    WPDrag++;
                                                                    turnedIntoDrag = true;
                                                                    RM5Drag(e.Position);
                                                                }
                                                                else
                                                                {
                                                                    RM5End();
                                                                    ChangeState(RMState.State1);
                                                                }
                                                            }

                                                            break;
                                                        case RMState.State4:
                                                            break;
                                                        case RMState.State5:
                                                            if (cc.Count == 1 && index == -1 )
                                                            {
                                                                WPDrag++;
                                                                AddWaypointDot(e.Position);
                                                            }
                                                            break;
                                                        default:
                                                            break;
                                                    }
                                                }
                                                else
                                                {
                                                    if (captureVis.ContainsKey(t.Id))
                                                    {
                                                        captureVis[t.Id].dot.Stroke = Brushes.Red;
                                                    }
                                                }
                                                
                                            });
        }

/*                                                                int n = robotsCD(t);
                                                        if (n != -1 /*!checkHit(t)*//*)
                                                        {
                                                            ToggleSelected(n, t);
                                                        }
                                                        else
                                                        {
                                                            switch (captureOldVis.Count)
                                                            {
                                                                case 1:
                                                                    if (selectedList.Count > 0)
                                                                    {
                                                                        AddWaypointDot(new Point(t.Position.X, t.Position.Y));
                                                                    }
                                                                    else
                                                                    {
                                                                        lassoPoints.Add(e.Position);
                                                                        if (lassoId == -1)
                                                                        {
                                                                            startLasso(e);
                                                                        }
                                                                        else
                                                                        {
                                                                            addToLasso(e.Position);
                                                                        }
                                                                    }
                                                                    break;
                                                                default:
                                                                    moveStuff(t);
                                                                    break;
                                                            }
                                                        }
*/

        private void Up(Touch e)
        {
            joymgr.Up(e, (t, b) =>
                                    {
                                        if (!b)
                                        {
                                            if (captureVis.ContainsKey(t.Id))
                                            {
                                                captureVis.Remove(captureVis[t.Id].DIEDIEDIE());
                                                captureOldVis.Remove(t.Id);
                                            }

                                            if (cleanedUpDragPoints.Contains(e.Id)) cleanedUpDragPoints.Remove(e.Id);
                                            zoomUp();
                                            List<int> beforeLasso = new List<int>();
                                            List<int> newSelection = new List<int>();
                                            switch (state)
                                            {
                                                case RMState.Start:
                                                    beforeLasso.AddRange(selectedList);
                                                    FinishLasso(e);
                                                    
                                                    newSelection = selectedList.Except(beforeLasso).ToList();
                                                    if (newSelection.Count > 0)
                                                    {
                                                        ChangeState(RMState.State2);//, "CU (lasso done)"
                                                    }

                                                    break;
                                                case RMState.State1:
                                                    beforeLasso.AddRange(selectedList);
                                                    FinishLasso(e);
                                                    newSelection = selectedList.Except(beforeLasso).ToList();
                                                    if (newSelection.Count > 0)
                                                    {
                                                        ChangeState(RMState.State2); // "CU (lasso done)"
                                                    }
                                                    else
                                                    {
                                                        ChangeState(RMState.State2); // "CU"

                                                    }

                                                    break;
                                                case RMState.State2:
                                                    break;
                                                case RMState.State3:
                                                    if (WPDrag > 0)
                                                    {
                                                        WPDrag = 0;
                                                    }

                                                    ChangeState(RMState.State4); // "CU"
                                                    break;
                                                case RMState.State4:
                                                    break;
                                                case RMState.State5:
                                                    if (WPDrag > 0)
                                                    {
                                                        turnedIntoDrag = false;
                                                        WPDrag = 0;
                                                    }

                                                    if (robotsCD(e) == -1)
                                                    {
                                                        ChangeState(RMState.State4);// "CU-G"
                                                    }

                                                    break;
                                                default:
                                                    break;
                                            }
                                        }
                                        else
                                        {
                                            if (captureVis.ContainsKey(t.Id))
                                            {
                                                captureVis.Remove(captureVis[t.Id].DIEDIEDIE());
                                                captureOldVis.Remove(t.Id);
                                            }
                                        }
                                    });
        }

        #region LassoUtility

        private int lassoId = -1;

        /// <summary>
        ///   The start lasso.
        /// </summary>
        /// <param name = "p">
        ///   The p.
        /// </param>
        private void startLasso(Touch e)
        {
            lassoId = e.Id;
            Point p = e.Position;


            // Start adding the new ones.
            lassoLine.Points.Add(p);
            if (lassoLine.Parent == null)
                MainCanvas.Children.Add(lassoLine);

            // Console.WriteLine("Oh yeah!");
        }

        /// <summary>
        ///   The add to lasso.
        /// </summary>
        /// <param name = "p">
        ///   The p.
        /// </param>
        private void addToLasso(Point p)
        {
            lassoLine.Points.Add(p);
        }

        /// <summary>
        ///   The end lasso.
        /// </summary>
        private void endLasso()
        {
            lassoId = -1;
            lassoPoints.Clear();
            lassoLine.Points.Clear();
            MainCanvas.Children.Remove(lassoLine);
        }

        /// <summary>
        ///   The finish lasso.
        /// </summary>
        private void FinishLasso(Touch e)
        {
            if (e.Id != lassoId) { endLasso(); return; }
            lassoId = -1;
            if (lassoPoints.Count != 0)
            {
                if (distance(lassoPoints[0], lassoPoints[lassoPoints.Count - 1]) < 100)
                {
                    for (int i = 0; i < numRobots; i++)
                    {
                        Point p = new Point((robots[i].xPos + (translate.X )) , (robots[i].yPos + (translate.Y))  );
                        if (PointInPoly(lassoPoints, p))
                        {
                            if (!selectedList.Exists(item => item == i))
                            {
                                selectedList.Add(i);
                                PulseYellow(i);
                            }
                        }
                    }
                }
            }

            lassoPoints.Clear();
            endLasso();
        }

        /// <summary>
        ///   The point in poly.
        /// </summary>
        /// <param name = "polygonPoints">
        ///   The polygon points.
        /// </param>
        /// <param name = "testPoint">
        ///   The test point.
        /// </param>
        /// <returns>
        ///   The point in poly.
        /// </returns>
        public static bool PointInPoly(List<Point> polygonPoints, Point testPoint)
        {
            bool isIn = false;
            int i, j = 0;
            for (i = 0, j = polygonPoints.Count - 1; i < polygonPoints.Count; j = i++)
            {
                if (
                    (((polygonPoints[i].Y <= testPoint.Y) && (testPoint.Y < polygonPoints[j].Y)) ||
                     ((polygonPoints[j].Y <= testPoint.Y) && (testPoint.Y < polygonPoints[i].Y))) &&
                    (testPoint.X <
                     (polygonPoints[j].X - polygonPoints[i].X) * (testPoint.Y - polygonPoints[i].Y) /
                     (polygonPoints[j].Y - polygonPoints[i].Y) + polygonPoints[i].X)
                    )
                {
                    isIn = !isIn;
                }
            }

            return isIn;
        }

        #endregion

        public void HandOutWaypoints()
        {
            lock (waypointDots)
            {
                foreach (Ellipse el in waypointDots.Values)
                    DotCanvas.Children.Remove(el);
                waypointDots.Clear();
            }
            NoPulse();
            selectedList.Clear();
        }

        public void EndState(string s)
        {
            Dispatcher.BeginInvoke(new Action(() =>
            {
                WPDrag = 0;
                ChangeState(RMState.Start);
                lock (waypointDots)
                {
                    foreach (Ellipse el in waypointDots.Values)
                       DotCanvas.Children.Remove(el);
                    waypointDots.Clear();
                }
                NoPulse();
                selectedList.Clear();
            }));
        }


        private void ZoomDown(Touch e)
        {
            //lastupdown = DateTime.Now;
            if (FREE.Count == 1)
            {
                lassoDontThrowAway.AddRange(lassoPoints.Except(lassoDontThrowAway));
            }
            if (FREE.Count > 1)
            {
                foreach (Touch c in FREE.Values)
                {
                    if (!cleanedUpDragPoints.Contains(c.Id))
                    {
                        if (lassoPoints.Contains(c.Position))
                            lassoPoints.Remove(c.Position);
                        if (lassoLine.Points.Contains(c.Position))
                            lassoPoints.Remove(c.Position);
                        cleanedUpDragPoints.Add(c.Id);
                    }
                }
            }
        }


        private void zoomUp()
        {
            //lastupdown = DateTime.Now;
            if (FREE.Count > 1)
            {
                lassoPoints = lassoPoints.Intersect(lassoDontThrowAway.AsEnumerable()).ToList();
            }
        }


        // List<Point> waypointList = new List<Point>();
        /// <summary>
        ///   Contains the list of all the waypoints that the robots currently selected will have to go to.
        /// </summary>
        /// <summary>
        ///   The menu that will be shown whenever wanted!.
        /// </summary>
        private int WPDrag;
        private Timer RM5Timer;
        private Point lastTouch;

        /// <summary>
        ///   The lasso dont throw away.
        /// </summary>
        private List<Point> lassoDontThrowAway = new List<Point>();

        private List<int> cleanedUpDragPoints = new List<int>();
        /// <summary>
        ///   The r m 5 drag.
        /// </summary>
        /// <param name = "last">
        ///   The last.
        /// </param>
        public void RM5Drag(Point last)
        {
            if (state != RMState.State5)
                ChangeState(RMState.State5);
            if (timers.IsRunning(ref RM5Timer))
            {
                AddWaypointDot(lastTouch);
                RM5End();
            }

            lastTouch = last;
            timers.StartTimer(ref RM5Timer);
        }

        #region Nested type: SlipAndSlide

        public class SlipAndSlide
        {
            public Ellipse dot;
            private int id;
            private TranslateTransform trans = new TranslateTransform();

            public SlipAndSlide(Touch e)
            {
                id = e.Id;
                dot = new Ellipse
                          {
                              Stroke = Brushes.White,
                              StrokeThickness = 3,
                              Width = 50,
                              Height = 50,
                              RenderTransform = trans,
                              IsHitTestVisible = false
                          };
                current.MainCanvas.Children.Add(dot);
                Update(e.Position);
            }

            public int DIEDIEDIE()
            {
                current.MainCanvas.Children.Remove(dot);
                return id;
            }

            public void Update(Point p)
            {
                trans.X = (p.X - 25);
                trans.Y = (p.Y - 25);
            }
        }

        #endregion

    }
}<|MERGE_RESOLUTION|>--- conflicted
+++ resolved
@@ -259,17 +259,10 @@
         }
 
         private void rosStart()
-<<<<<<< HEAD
         {
             ROS.ROS_MASTER_URI = "http://10.0.2.182:11311";
             Console.WriteLine("CONNECTING TO ROS_MASTER URI: " + ROS.ROS_MASTER_URI);
           //  ROS.ROS_HOSTNAME = "10.0.2.163";
-=======
-        {            
-            ROS.ROS_MASTER_URI = "http://10.0.2.42:11311";
-            Console.WriteLine("CONNECTING TO ROS_MASTER URI: " + ROS.ROS_MASTER_URI);
-            ROS.ROS_HOSTNAME = "10.0.2.82";
->>>>>>> 9083df0b
             ROS.Init(new string[0], "DREAM");
             node = new NodeHandle();            
             t = new gm.Twist { angular = new gm.Vector3 { x = 0, y = 0, z = 0 }, linear = new gm.Vector3 { x = .1, y = .1, z = 0 } };
@@ -288,38 +281,25 @@
             width = 0;
             height = 0;
             tf_node.init();
-<<<<<<< HEAD
             Dispatcher.Invoke(new Action(() =>
             {
                 lastt = new Touch();
                 scale = new ScaleTransform();
                 translate = new TranslateTransform();
+            dotscale = new ScaleTransform();
+            dottranslate = new TranslateTransform();
 
                 TransformGroup group = new TransformGroup();
+            TransformGroup dotgroup = new TransformGroup();
                 group.Children.Add(scale);
                 group.Children.Add(translate);
+            dotgroup.Children.Add(dotscale);
+            dotgroup.Children.Add(dottranslate);
                 SubCanvas.RenderTransform = group;
+            DotCanvas.RenderTransform = dotgroup;
                 n = DateTime.Now;
                 lastupdown = DateTime.Now;
-            }));
-=======
-            lastt = new Touch();
-            scale = new ScaleTransform();
-            translate = new TranslateTransform();
-            dotscale = new ScaleTransform();
-            dottranslate = new TranslateTransform();
-
-            TransformGroup group = new TransformGroup();
-            TransformGroup dotgroup = new TransformGroup();
-            group.Children.Add(scale);
-            group.Children.Add(translate);
-            dotgroup.Children.Add(dotscale);
-            dotgroup.Children.Add(dottranslate);
-            SubCanvas.RenderTransform = group;
-            DotCanvas.RenderTransform = dotgroup;
-            n = DateTime.Now;
-            lastupdown = DateTime.Now;
-            AddRobot();
+                AddRobot();
 
             timers.StartTimer(ref YellowTimer, YellowTimer_Tick, 0, 10);
             timers.StartTimer(ref GreenTimer, GreenTimer_Tick, 0, 5);
@@ -329,7 +309,17 @@
             for (int i = 0; i < turboFingering.Length; i++)
                 timers.MakeTimer(ref turboFingering[i], fingerHandler, i, 600, Timeout.Infinite);
 
->>>>>>> 9083df0b
+
+            }));
+
+            timers.StartTimer(ref YellowTimer, YellowTimer_Tick, 0, 10);
+            timers.StartTimer(ref GreenTimer, GreenTimer_Tick, 0, 5);
+            timers.MakeTimer(ref RM5Timer, RM5Timer_Tick, TimeDT, Timeout.Infinite);
+            numRobots = 1;
+
+            for (int i = 0; i < turboFingering.Length; i++)
+                timers.MakeTimer(ref turboFingering[i], fingerHandler, i, 600, Timeout.Infinite);
+
         }
 
         private void Window_Loaded(object sender, RoutedEventArgs e)
