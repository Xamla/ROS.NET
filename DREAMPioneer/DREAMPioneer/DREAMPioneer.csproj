﻿<?xml version="1.0" encoding="utf-8"?>
<Project DefaultTargets="Build" xmlns="http://schemas.microsoft.com/developer/msbuild/2003" ToolsVersion="4.0">
  <PropertyGroup>
    <Configuration Condition=" '$(Configuration)' == '' ">Debug</Configuration>
    <Platform Condition=" '$(Platform)' == '' ">AnyCPU</Platform>
    <ProjectGuid>{48F383FF-33CE-4AB0-9D80-E9B3E7521318}</ProjectGuid>
    <ProjectTypeGuids>{60dc8134-eba5-43b8-bcc9-bb4bc16c2548};{FAE04EC0-301F-11D3-BF4B-00C04F79EFBC}</ProjectTypeGuids>
    <RootNamespace>DREAMPioneer</RootNamespace>
    <AssemblyName>DREAMPioneer</AssemblyName>
    <TargetFrameworkVersion>v3.5</TargetFrameworkVersion>
    <WarningLevel>4</WarningLevel>
    <OutputType>winexe</OutputType>
    <IsWebBootstrapper>false</IsWebBootstrapper>
    <RunPostBuildEvent>OnBuildSuccess</RunPostBuildEvent>
    <FileUpgradeFlags>
    </FileUpgradeFlags>
    <UpgradeBackupLocation>
    </UpgradeBackupLocation>
    <OldToolsVersion>3.5</OldToolsVersion>
    <TargetFrameworkProfile />
    <PublishUrl>Publish\</PublishUrl>
    <Install>true</Install>
    <InstallFrom>Web</InstallFrom>
    <UpdateEnabled>true</UpdateEnabled>
    <UpdateMode>Foreground</UpdateMode>
    <UpdateInterval>7</UpdateInterval>
    <UpdateIntervalUnits>Days</UpdateIntervalUnits>
    <UpdatePeriodically>false</UpdatePeriodically>
    <UpdateRequired>false</UpdateRequired>
    <MapFileExtensions>false</MapFileExtensions>
    <ApplicationRevision>0</ApplicationRevision>
    <ApplicationVersion>1.0.0.%2a</ApplicationVersion>
    <UseApplicationTrust>false</UseApplicationTrust>
    <BootstrapperEnabled>true</BootstrapperEnabled>
  </PropertyGroup>
  <PropertyGroup Condition=" '$(Configuration)|$(Platform)' == 'Debug|AnyCPU' ">
    <DebugSymbols>true</DebugSymbols>
    <DebugType>full</DebugType>
    <Optimize>false</Optimize>
    <OutputPath>.\bin\Debug\</OutputPath>
    <DefineConstants>TRACE</DefineConstants>
    <CodeAnalysisRuleSet>AllRules.ruleset</CodeAnalysisRuleSet>
    <PlatformTarget>x86</PlatformTarget>
  </PropertyGroup>
  <PropertyGroup Condition=" '$(Configuration)|$(Platform)' == 'Release|AnyCPU' ">
    <DebugSymbols>false</DebugSymbols>
    <Optimize>true</Optimize>
    <OutputPath>.\bin\Release\</OutputPath>
    <DefineConstants>TRACE</DefineConstants>
    <CodeAnalysisRuleSet>AllRules.ruleset</CodeAnalysisRuleSet>
  </PropertyGroup>
  <PropertyGroup Condition=" '$(Configuration)|$(Platform)' == 'Surface|AnyCPU' ">
    <DebugSymbols>true</DebugSymbols>
    <OutputPath>bin\Surface\</OutputPath>
    <DefineConstants>DEBUG;SURFACEWINDOW</DefineConstants>
    <DebugType>full</DebugType>
    <PlatformTarget>x86</PlatformTarget>
    <CodeAnalysisUseTypeNameInSuppression>true</CodeAnalysisUseTypeNameInSuppression>
    <CodeAnalysisModuleSuppressionsFile>GlobalSuppressions.cs</CodeAnalysisModuleSuppressionsFile>
    <CodeAnalysisRuleSet>AllRules.ruleset</CodeAnalysisRuleSet>
    <Optimize>false</Optimize>
  </PropertyGroup>
  <PropertyGroup Condition=" '$(Configuration)|$(Platform)' == 'Debug|x86' ">
    <DebugSymbols>true</DebugSymbols>
    <OutputPath>bin\x86\Debug\</OutputPath>
    <DefineConstants>TRACE</DefineConstants>
    <DebugType>full</DebugType>
    <PlatformTarget>x86</PlatformTarget>
    <CodeAnalysisUseTypeNameInSuppression>true</CodeAnalysisUseTypeNameInSuppression>
    <CodeAnalysisModuleSuppressionsFile>GlobalSuppressions.cs</CodeAnalysisModuleSuppressionsFile>
    <CodeAnalysisRuleSet>AllRules.ruleset</CodeAnalysisRuleSet>
  </PropertyGroup>
  <PropertyGroup Condition=" '$(Configuration)|$(Platform)' == 'Release|x86' ">
    <OutputPath>bin\x86\Release\</OutputPath>
    <DefineConstants>TRACE</DefineConstants>
    <Optimize>true</Optimize>
    <PlatformTarget>x86</PlatformTarget>
    <CodeAnalysisUseTypeNameInSuppression>true</CodeAnalysisUseTypeNameInSuppression>
    <CodeAnalysisModuleSuppressionsFile>GlobalSuppressions.cs</CodeAnalysisModuleSuppressionsFile>
    <CodeAnalysisRuleSet>AllRules.ruleset</CodeAnalysisRuleSet>
  </PropertyGroup>
  <PropertyGroup Condition=" '$(Configuration)|$(Platform)' == 'Surface|x86' ">
    <DebugSymbols>true</DebugSymbols>
    <OutputPath>bin\Surface\</OutputPath>
    <DefineConstants>TRACE;SURFACEWINDOW</DefineConstants>
    <DebugType>full</DebugType>
    <PlatformTarget>x86</PlatformTarget>
    <CodeAnalysisUseTypeNameInSuppression>true</CodeAnalysisUseTypeNameInSuppression>
    <CodeAnalysisModuleSuppressionsFile>GlobalSuppressions.cs</CodeAnalysisModuleSuppressionsFile>
    <CodeAnalysisRuleSet>AllRules.ruleset</CodeAnalysisRuleSet>
  </PropertyGroup>
  <PropertyGroup Condition="'$(Configuration)|$(Platform)' == 'Surface4|AnyCPU'">
    <DebugSymbols>true</DebugSymbols>
    <OutputPath>bin\Surface4\</OutputPath>
    <DefineConstants>DEBUG;SURFACEWINDOW</DefineConstants>
    <DebugType>full</DebugType>
    <PlatformTarget>x86</PlatformTarget>
    <CodeAnalysisLogFile>bin\Surface\DREAMPioneer.exe.CodeAnalysisLog.xml</CodeAnalysisLogFile>
    <CodeAnalysisUseTypeNameInSuppression>true</CodeAnalysisUseTypeNameInSuppression>
    <CodeAnalysisModuleSuppressionsFile>GlobalSuppressions.cs</CodeAnalysisModuleSuppressionsFile>
    <CodeAnalysisRuleSet>AllRules.ruleset</CodeAnalysisRuleSet>
    <CodeAnalysisRuleSetDirectories>;C:\Program Files (x86)\Microsoft Visual Studio 10.0\Team Tools\Static Analysis Tools\\Rule Sets</CodeAnalysisRuleSetDirectories>
    <CodeAnalysisIgnoreBuiltInRuleSets>true</CodeAnalysisIgnoreBuiltInRuleSets>
    <CodeAnalysisRuleDirectories>;C:\Program Files (x86)\Microsoft Visual Studio 10.0\Team Tools\Static Analysis Tools\FxCop\\Rules</CodeAnalysisRuleDirectories>
    <CodeAnalysisIgnoreBuiltInRules>true</CodeAnalysisIgnoreBuiltInRules>
    <CodeAnalysisFailOnMissingRules>false</CodeAnalysisFailOnMissingRules>
  </PropertyGroup>
  <PropertyGroup Condition="'$(Configuration)|$(Platform)' == 'Surface4|x86'">
    <DebugSymbols>true</DebugSymbols>
    <OutputPath>bin\Debug\</OutputPath>
    <DefineConstants>TRACE;SURFACEWINDOW</DefineConstants>
    <DebugType>full</DebugType>
    <PlatformTarget>x86</PlatformTarget>
    <CodeAnalysisLogFile>bin\Surface\DREAMPioneer.exe.CodeAnalysisLog.xml</CodeAnalysisLogFile>
    <CodeAnalysisUseTypeNameInSuppression>true</CodeAnalysisUseTypeNameInSuppression>
    <CodeAnalysisModuleSuppressionsFile>GlobalSuppressions.cs</CodeAnalysisModuleSuppressionsFile>
    <CodeAnalysisRuleSet>AllRules.ruleset</CodeAnalysisRuleSet>
    <CodeAnalysisRuleSetDirectories>;C:\Program Files (x86)\Microsoft Visual Studio 10.0\Team Tools\Static Analysis Tools\\Rule Sets</CodeAnalysisRuleSetDirectories>
    <CodeAnalysisRuleDirectories>;C:\Program Files (x86)\Microsoft Visual Studio 10.0\Team Tools\Static Analysis Tools\FxCop\\Rules</CodeAnalysisRuleDirectories>
  </PropertyGroup>
  <PropertyGroup Condition="'$(Configuration)|$(Platform)' == '3M4|AnyCPU'">
    <DebugSymbols>true</DebugSymbols>
    <OutputPath>bin\3M4\</OutputPath>
    <DefineConstants>DEBUG;SURFACEWINDOW</DefineConstants>
    <DebugType>full</DebugType>
    <PlatformTarget>x86</PlatformTarget>
    <CodeAnalysisLogFile>bin\Surface\DREAMPioneer.exe.CodeAnalysisLog.xml</CodeAnalysisLogFile>
    <CodeAnalysisUseTypeNameInSuppression>true</CodeAnalysisUseTypeNameInSuppression>
    <CodeAnalysisModuleSuppressionsFile>GlobalSuppressions.cs</CodeAnalysisModuleSuppressionsFile>
    <CodeAnalysisRuleSet>AllRules.ruleset</CodeAnalysisRuleSet>
    <CodeAnalysisRuleSetDirectories>;C:\Program Files (x86)\Microsoft Visual Studio 10.0\Team Tools\Static Analysis Tools\\Rule Sets</CodeAnalysisRuleSetDirectories>
    <CodeAnalysisRuleDirectories>;C:\Program Files (x86)\Microsoft Visual Studio 10.0\Team Tools\Static Analysis Tools\FxCop\\Rules</CodeAnalysisRuleDirectories>
    <CodeAnalysisIgnoreBuiltInRules>true</CodeAnalysisIgnoreBuiltInRules>
    <CodeAnalysisFailOnMissingRules>false</CodeAnalysisFailOnMissingRules>
  </PropertyGroup>
  <PropertyGroup Condition="'$(Configuration)|$(Platform)' == '3M4|x86'">
    <DebugSymbols>true</DebugSymbols>
    <OutputPath>bin\x86\3M4\</OutputPath>
    <DefineConstants>TRACE</DefineConstants>
    <DebugType>full</DebugType>
    <PlatformTarget>x86</PlatformTarget>
    <CodeAnalysisLogFile>bin\Surface\DREAMPioneer.exe.CodeAnalysisLog.xml</CodeAnalysisLogFile>
    <CodeAnalysisUseTypeNameInSuppression>true</CodeAnalysisUseTypeNameInSuppression>
    <CodeAnalysisModuleSuppressionsFile>GlobalSuppressions.cs</CodeAnalysisModuleSuppressionsFile>
    <CodeAnalysisRuleSet>AllRules.ruleset</CodeAnalysisRuleSet>
    <CodeAnalysisRuleSetDirectories>;C:\Program Files (x86)\Microsoft Visual Studio 10.0\Team Tools\Static Analysis Tools\\Rule Sets;C:\Program Files (x86)\Microsoft Visual Studio 10.0\Team Tools\Static Analysis Tools\\Rule Sets</CodeAnalysisRuleSetDirectories>
    <CodeAnalysisRuleDirectories>;C:\Program Files (x86)\Microsoft Visual Studio 10.0\Team Tools\Static Analysis Tools\FxCop\\Rules;C:\Program Files (x86)\Microsoft Visual Studio 10.0\Team Tools\Static Analysis Tools\FxCop\\Rules</CodeAnalysisRuleDirectories>
    <CodeAnalysisIgnoreBuiltInRules>false</CodeAnalysisIgnoreBuiltInRules>
    <CodeAnalysisFailOnMissingRules>false</CodeAnalysisFailOnMissingRules>
  </PropertyGroup>
  <ItemGroup>
    <Reference Include="Interop.SpeechLib, Version=5.4.0.0, Culture=neutral, processorArchitecture=MSIL" />
    <Reference Include="Messages, Version=1.0.0.0, Culture=neutral, processorArchitecture=MSIL">
      <SpecificVersion>False</SpecificVersion>
      <HintPath>..\..\Messages\Messages.dll</HintPath>
      <Private>True</Private>
    </Reference>
    <Reference Include="Microsoft.Surface, Version=1.0.0.0, Culture=neutral, PublicKeyToken=31bf3856ad364e35, processorArchitecture=MSIL" />
    <Reference Include="Microsoft.Surface.Core, Version=1.0.0.0, Culture=neutral, PublicKeyToken=31bf3856ad364e35, processorArchitecture=MSIL" />
    <Reference Include="Microsoft.Surface.Presentation, Version=1.0.0.0, Culture=neutral, PublicKeyToken=31bf3856ad364e35, processorArchitecture=MSIL" />
    <Reference Include="Microsoft.Surface.Presentation.Generic, Version=1.0.0.0, Culture=neutral, PublicKeyToken=31bf3856ad364e35, processorArchitecture=MSIL" />
    <Reference Include="Microsoft.Surface.Tools, Version=1.0.0.0, Culture=neutral, PublicKeyToken=31bf3856ad364e35, processorArchitecture=MSIL" />
    <Reference Include="Petzold.Media3D">
      <HintPath>..\..\..\trust\Interface\Petzold.Media3D.dll</HintPath>
    </Reference>
    <Reference Include="System" />
    <Reference Include="System.Core">
      <RequiredTargetFramework>3.5</RequiredTargetFramework>
    </Reference>
    <Reference Include="System.Drawing" />
    <Reference Include="System.Windows.Forms" />
    <Reference Include="System.Windows.Presentation">
      <RequiredTargetFramework>3.5</RequiredTargetFramework>
    </Reference>
    <Reference Include="System.Xml.Linq">
      <RequiredTargetFramework>3.5</RequiredTargetFramework>
    </Reference>
    <Reference Include="System.Data.DataSetExtensions">
      <RequiredTargetFramework>3.5</RequiredTargetFramework>
    </Reference>
    <Reference Include="System.Data" />
    <Reference Include="System.Xml" />
    <Reference Include="UIAutomationProvider">
      <RequiredTargetFramework>3.0</RequiredTargetFramework>
    </Reference>
    <Reference Include="WindowsBase">
      <RequiredTargetFramework>3.0</RequiredTargetFramework>
    </Reference>
    <Reference Include="PresentationCore">
      <RequiredTargetFramework>3.0</RequiredTargetFramework>
    </Reference>
    <Reference Include="PresentationFramework">
      <RequiredTargetFramework>3.0</RequiredTargetFramework>
    </Reference>
  </ItemGroup>
  <ItemGroup>
    <ApplicationDefinition Include="App.xaml">
      <Generator>MSBuild:Compile</Generator>
      <SubType>Designer</SubType>
      <Generator>MSBuild:Compile</Generator>
      <SubType>Designer</SubType>
      <Generator>MSBuild:Compile</Generator>
      <SubType>Designer</SubType>
    </ApplicationDefinition>
    <Compile Include="App.xaml.cs">
      <DependentUpon>App.xaml</DependentUpon>
      <SubType>Code</SubType>
    </Compile>
<<<<<<< HEAD
    <Compile Include="WaypointHelper.cs" />
=======
    <Compile Include="DisplayEnumerator.cs" />
>>>>>>> b70416c2
    <Compile Include="EButton.xaml.cs">
      <DependentUpon>EButton.xaml</DependentUpon>
    </Compile>
    <Compile Include="LeftControlPanel.xaml.cs">
      <DependentUpon>LeftControlPanel.xaml</DependentUpon>
    </Compile>
    <Compile Include="RightControlPanel.xaml.cs">
      <DependentUpon>RightControlPanel.xaml</DependentUpon>
    </Compile>
    <Compile Include="ViewportMD.xaml.cs">
      <DependentUpon>ViewportMD.xaml</DependentUpon>
    </Compile>
  </ItemGroup>
  <ItemGroup>
    <Compile Include="CommonList.cs" />
    <Compile Include="GestureObject.xaml.cs">
      <DependentUpon>GestureObject.xaml</DependentUpon>
    </Compile>
    <Compile Include="GoalDot.xaml.cs">
      <DependentUpon>GoalDot.xaml</DependentUpon>
    </Compile>
    <Compile Include="Properties\AssemblyInfo.cs" />
    <EmbeddedResource Include="Properties\Resources.resx">
      <Generator>ResXFileCodeGenerator</Generator>
      <SubType>Designer</SubType>
      <LastGenOutput>Resources.Designer.cs</LastGenOutput>
    </EmbeddedResource>
    <None Include="Properties\Settings.settings">
      <Generator>SettingsSingleFileGenerator</Generator>
      <LastGenOutput>Settings.Designer.cs</LastGenOutput>
    </None>
    <Compile Include="Properties\Resources.Designer.cs">
      <AutoGen>True</AutoGen>
      <DesignTime>True</DesignTime>
      <DependentUpon>Resources.resx</DependentUpon>
    </Compile>
    <Compile Include="Properties\Settings.Designer.cs">
      <AutoGen>True</AutoGen>
      <DesignTimeSharedInput>True</DesignTimeSharedInput>
      <DependentUpon>Settings.settings</DependentUpon>
    </Compile>
    <Compile Include="Robot Info.cs" />
    <Compile Include="RobotColor.cs" />
    <Compile Include="RobotControl.xaml.cs">
      <DependentUpon>RobotControl.xaml</DependentUpon>
    </Compile>
    <Compile Include="ROSData.cs" />
    <Compile Include="SurfaceWindow1.xaml.cs">
      <DependentUpon>SurfaceWindow1.xaml</DependentUpon>
    </Compile>
    <Compile Include="WayPoint.cs" />
    <AppDesigner Include="Properties\" />
  </ItemGroup>
  <ItemGroup>
    <Page Include="EButton.xaml">
      <Generator>MSBuild:Compile</Generator>
      <SubType>Designer</SubType>
      <Generator>MSBuild:Compile</Generator>
      <SubType>Designer</SubType>
    </Page>
    <Page Include="GestureObject.xaml">
      <SubType>Designer</SubType>
      <Generator>MSBuild:Compile</Generator>
      <Generator>MSBuild:Compile</Generator>
      <SubType>Designer</SubType>
    </Page>
    <Page Include="GoalDot.xaml">
      <Generator>MSBuild:Compile</Generator>
      <SubType>Designer</SubType>
      <Generator>MSBuild:Compile</Generator>
      <SubType>Designer</SubType>
    </Page>
    <Page Include="LeftControlPanel.xaml">
      <Generator>MSBuild:Compile</Generator>
      <SubType>Designer</SubType>
      <Generator>MSBuild:Compile</Generator>
      <SubType>Designer</SubType>
    </Page>
    <Page Include="RightControlPanel.xaml">
      <Generator>MSBuild:Compile</Generator>
      <SubType>Designer</SubType>
      <Generator>MSBuild:Compile</Generator>
      <SubType>Designer</SubType>
    </Page>
    <Page Include="RobotControl.xaml">
      <SubType>Designer</SubType>
      <Generator>MSBuild:Compile</Generator>
      <Generator>MSBuild:Compile</Generator>
      <SubType>Designer</SubType>
    </Page>
    <Page Include="SurfaceWindow1.xaml">
      <Generator>MSBuild:Compile</Generator>
      <SubType>Designer</SubType>
      <Generator>MSBuild:Compile</Generator>
      <SubType>Designer</SubType>
      <Generator>MSBuild:Compile</Generator>
      <SubType>Designer</SubType>
    </Page>
    <Page Include="ViewportMD.xaml">
      <Generator>MSBuild:Compile</Generator>
      <SubType>Designer</SubType>
      <Generator>MSBuild:Compile</Generator>
      <SubType>Designer</SubType>
    </Page>
  </ItemGroup>
  <ItemGroup>
    <BootstrapperPackage Include="Microsoft.Net.Client.3.5">
      <Visible>False</Visible>
      <ProductName>.NET Framework 3.5 SP1 Client Profile</ProductName>
      <Install>false</Install>
    </BootstrapperPackage>
    <BootstrapperPackage Include="Microsoft.Net.Framework.2.0">
      <Visible>False</Visible>
      <ProductName>.NET Framework 2.0 %28x86%29</ProductName>
      <Install>false</Install>
    </BootstrapperPackage>
    <BootstrapperPackage Include="Microsoft.Net.Framework.3.0">
      <Visible>False</Visible>
      <ProductName>.NET Framework 3.0 %28x86%29</ProductName>
      <Install>false</Install>
    </BootstrapperPackage>
    <BootstrapperPackage Include="Microsoft.Net.Framework.3.5">
      <Visible>False</Visible>
      <ProductName>.NET Framework 3.5</ProductName>
      <Install>false</Install>
    </BootstrapperPackage>
    <BootstrapperPackage Include="Microsoft.Net.Framework.3.5.SP1">
      <Visible>False</Visible>
      <ProductName>.NET Framework 3.5 SP1</ProductName>
      <Install>true</Install>
    </BootstrapperPackage>
    <BootstrapperPackage Include="Microsoft.Windows.Installer.3.1">
      <Visible>False</Visible>
      <ProductName>Windows Installer 3.1</ProductName>
      <Install>true</Install>
    </BootstrapperPackage>
  </ItemGroup>
  <ItemGroup>
    <ProjectReference Include="..\..\..\lib_3mtouchdrivers\lib_3mtouchdrivers\EM3MTouchLib\EM3MTouchLib.csproj">
      <Project>{5062C99F-6244-4C4E-873F-46F6CCD15EE0}</Project>
      <Name>EM3MTouchLib</Name>
    </ProjectReference>
    <ProjectReference Include="..\..\..\lib_dreamcontroller\DREAMController.csproj">
      <Project>{1E65B163-65FF-4E23-9B31-9C72AD4DAD47}</Project>
      <Name>DREAMController</Name>
    </ProjectReference>
    <ProjectReference Include="..\..\..\lib_dreamcontroller\lib_generictouchtypes\GenericTouchTypes\GenericTouchTypes.csproj">
      <Project>{A97E4991-EC24-4A9E-9073-CD1E37D50405}</Project>
      <Name>GenericTouchTypes</Name>
    </ProjectReference>
    <ProjectReference Include="..\..\..\lib_dreamcontroller\lib_generictouchtypes\SurfaceAdapter\GenericTypes-Surface_Adapter.csproj">
      <Project>{94F5F99C-DB1F-467C-8F76-8357677051AD}</Project>
      <Name>GenericTypes-Surface_Adapter</Name>
    </ProjectReference>
    <ProjectReference Include="..\..\..\lib_dreamcontroller\lib_xmlconfigurator\XMLConfigurator.csproj">
      <Project>{803F28A3-6B9D-40C3-B480-16E2B9F4C4C4}</Project>
      <Name>XMLConfigurator</Name>
    </ProjectReference>
    <ProjectReference Include="..\..\EricIsAMAZING\ROS_C-Sharp.csproj">
      <Project>{586A3B66-104A-4182-82C2-88DC120F10AC}</Project>
      <Name>ROS_C-Sharp</Name>
    </ProjectReference>
    <ProjectReference Include="..\..\ROS_ImageUtils\ROS_ImageWPF.csproj">
      <Project>{E0E04AFE-E2CF-4A04-A331-76FE05DCC749}</Project>
      <Name>ROS_ImageWPF</Name>
    </ProjectReference>
    <ProjectReference Include="..\..\XmlRpc_Wrapper\XmlRpc_Wrapper.csproj">
      <Project>{8B7DB66C-9C03-4078-9276-B6A760CD4C2C}</Project>
      <Name>XmlRpc_Wrapper</Name>
    </ProjectReference>
  </ItemGroup>
  <ItemGroup>
    <Content Include="DREAMControllerConfig.xml">
      <CopyToOutputDirectory>PreserveNewest</CopyToOutputDirectory>
      <SubType>Designer</SubType>
    </Content>
    <Content Include="Interop.SpeechLib.dll" />
    <Content Include="Petzold.Media3D.dll" />
    <Content Include="PIONEER.png">
      <CopyToOutputDirectory>PreserveNewest</CopyToOutputDirectory>
    </Content>
  </ItemGroup>
  <Import Project="$(MSBuildBinPath)\Microsoft.CSharp.targets" />
  <PropertyGroup>
    <PreBuildEvent>cd $(ProjectDir)..\..\YAMLParser\bin\debug
YAMLParser.exe</PreBuildEvent>
  </PropertyGroup>
  <PropertyGroup>
    <PostBuildEvent>
    </PostBuildEvent>
  </PropertyGroup>
</Project><|MERGE_RESOLUTION|>--- conflicted
+++ resolved
@@ -206,11 +206,8 @@
       <DependentUpon>App.xaml</DependentUpon>
       <SubType>Code</SubType>
     </Compile>
-<<<<<<< HEAD
     <Compile Include="WaypointHelper.cs" />
-=======
     <Compile Include="DisplayEnumerator.cs" />
->>>>>>> b70416c2
     <Compile Include="EButton.xaml.cs">
       <DependentUpon>EButton.xaml</DependentUpon>
     </Compile>
